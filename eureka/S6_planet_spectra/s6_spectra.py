import numpy as np
import pandas as pd
from astropy import units, constants
import os
import glob
import h5py
import time as time_pkg
from ..lib import manageevent as me
from ..lib import readECF
from ..lib import util, logedit
from ..lib import sort_nicely as sn

from . import plots_s6 as plots
from ..lib import astropytable


class MetaClass:
    '''A class to hold Eureka! metadata.
    '''

    def __init__(self):
        return

<<<<<<< HEAD

def plot_spectra(eventlabel, ecf_path='./', s5_meta=None):
    '''Gathers together different wavelength fits and makes
    transmission/emission spectra.
=======
def plot_spectra(eventlabel, ecf_path=None, s5_meta=None):
    '''Gathers together different wavelength fits and makes transmission/emission spectra.
>>>>>>> c74598be

    Parameters
    ----------
    eventlabel : str
        The unique identifier for these data.
<<<<<<< HEAD
    ecf_path:   str
        The absolute or relative path to where ecfs are stored
    s5_meta:    MetaClass
        The metadata object from Eureka!'s S5 step (if running S5 and S6
        sequentially).
=======
    ecf_path : str, optional
        The absolute or relative path to where ecfs are stored. Defaults to None which resolves to './'.
    s5_meta : MetaClass, optional
        The metadata object from Eureka!'s S5 step (if running S5 and S6 sequentially). Defaults to None.
>>>>>>> c74598be

    Returns
    -------
    meta:   MetaClass
        The metadata object with attributes added by S6.

    Notes
    -------
    History:

    - Feb 14, 2022 Taylor Bell
        Original version
    '''
    print("\nStarting Stage 6: Light Curve Fitting\n")

    # Load Eureka! control file and store values in Event object
    ecffile = 'S6_' + eventlabel + '.ecf'
    meta = readECF.MetaClass(ecf_path, ecffile)
    meta.eventlabel = eventlabel

<<<<<<< HEAD
    # load savefile
    if s5_meta is None:
        s5_meta = read_s5_meta(meta)

    meta = load_general_s5_meta_info(meta, ecf_path, s5_meta)

    if (not meta.s5_allapers) or (not meta.allapers):
        # The user indicated in the ecf that they only want to consider one
        # aperture in which case the code will consider only the one which
        # made s4_meta. Alternatively, S4 was run without allapers, so S6's
        # allapers will only conside that one
        meta.spec_hw_range = [meta.spec_hw, ]
        meta.bg_hw_range = [meta.bg_hw, ]
=======
    if s5_meta is None:
        # Locate the old MetaClass savefile, and load new ECF into that old MetaClass
        s5_meta, meta.inputdir, meta.inputdir_raw = me.findevent(meta, 'S5', allowFail=False)
    else:
        # Running these stages sequentially, so can safely assume the path hasn't changed
        meta.inputdir = s5_meta.outputdir
        meta.inputdir_raw = meta.inputdir[len(meta.topdir):]
    
    meta = me.mergeevents(meta, s5_meta)

    if not meta.allapers:
        # The user indicated in the ecf that they only want to consider one aperture
        # in which case the code will consider only the one which made s5_meta.
        # Alternatively, if S4 or S5 was run without allapers, S6 will already only consider that one
        meta.spec_hw_range = [meta.spec_hw,]
        meta.bg_hw_range = [meta.bg_hw,]
>>>>>>> c74598be

    # Create directories for Stage 6 outputs
    meta.run_s6 = None
    for spec_hw_val in meta.spec_hw_range:
        for bg_hw_val in meta.bg_hw_range:
            meta.run_s6 = util.makedirectory(meta, 'S6', meta.run_s6, ap=spec_hw_val, bg=bg_hw_val)

    for spec_hw_val in meta.spec_hw_range:
        for bg_hw_val in meta.bg_hw_range:

            t0 = time_pkg.time()

<<<<<<< HEAD
            meta = load_specific_s5_meta_info(old_meta, ecf_path, run_i,
                                              spec_hw_val, bg_hw_val)

            # Get the directory for Stage 6 processing outputs
            meta.outputdir = util.pathdirectory(meta, 'S6',
                                                meta.runs_s6[run_i],
                                                ap=spec_hw_val, bg=bg_hw_val)
            run_i += 1
=======
            meta.spec_hw = spec_hw_val
            meta.bg_hw = bg_hw_val

            # Load in the S5 metadata used for this particular aperture pair
            meta = load_specific_s5_meta_info(meta)

            # Get the directory for Stage 6 processing outputs
            meta.outputdir = util.pathdirectory(meta, 'S6', meta.run_s6, ap=spec_hw_val, bg=bg_hw_val)
>>>>>>> c74598be

            # Copy existing S5 log file and resume log
            meta.s6_logname = meta.outputdir+'S6_'+meta.eventlabel+'.log'
            log = logedit.Logedit(meta.s6_logname, read=meta.s5_logname)
            log.writelog(f"Input directory: {meta.inputdir}")
            log.writelog(f"Output directory: {meta.outputdir}")

            # Copy ecf
            log.writelog('Copying S6 control file')
            meta.copy_ecf()

            # Get the wavelength values
            meta.wave_low = np.array(meta.wave_low)
            meta.wave_hi = np.array(meta.wave_hi)
            meta.wavelengths = np.mean(np.append(meta.wave_low.reshape(1, -1),
                                       meta.wave_hi.reshape(1, -1), axis=0),
                                       axis=0)
            meta.wave_errs = (meta.wave_hi-meta.wave_low)/2

            # Convert to the user-provided x-axis unit if needed
            if hasattr(meta, 'x_unit'):
                x_unit = getattr(units, meta.x_unit)
            else:
                log.writelog('Assuming a wavelength unit of microns')
                x_unit = units.um
            # FINDME: For now this is assuming that the data is in units of
            # microns We should add something to S3 that notes what the units
            # of the wavelength were in the FITS file
            meta.wavelengths *= units.um.to(x_unit,
                                            equivalencies=units.spectral())
            meta.wave_errs *= units.um.to(x_unit,
                                          equivalencies=units.spectral())
            physical_type = str(x_unit.physical_type).title()
            if physical_type == 'Length':
                physical_type = 'Wavelength'
            label_unit = x_unit.name
            if label_unit == 'um':
                label_unit = r'$\mu$m'
            xlabel = physical_type+' ('+label_unit+')'

            fit_methods = meta.fit_method.strip('[').strip(']').strip()
            fit_methods = fit_methods.split(',')

            accepted_y_units = ['Rp/Rs', 'Rp/R*', '(Rp/Rs)^2', '(Rp/R*)^2',
                                'Fp/Fs', 'Fp/F*']
            if 'rp' in meta.y_unit.lower():
                y_param = 'rp'
            elif 'fp' in meta.y_unit.lower():
                y_param = 'fp'
            else:
                raise AssertionError(f'Unknown y_unit {meta.y_unit} is none of'
                                     ' ['+', '.join(accepted_y_units)+']')

            # Read in S5 fitted values
            if meta.sharedp:
                meta.spectrum_median, meta.spectrum_err = \
                    parse_s5_saves(meta, fit_methods, y_param, 'shared')
            else:
                meta.spectrum_median = []
                meta.spectrum_err = []
                for channel in range(meta.nspecchan):
                    ch_number = str(channel).zfill(len(str(meta.nspecchan)))
                    channel_key = f'ch{ch_number}'
                    median, err = parse_s5_saves(meta, fit_methods, y_param,
                                                 channel_key)
                    meta.spectrum_median.append(median[0])
                    meta.spectrum_err.append(np.array(err).reshape(-1))
                meta.spectrum_median = np.array(meta.spectrum_median)
                meta.spectrum_median = meta.spectrum_median.reshape(-1)
                meta.spectrum_err = np.array(meta.spectrum_err).swapaxes(0, 1)
                meta.spectrum_median = np.array(meta.spectrum_median)
                meta.spectrum_err = np.array(meta.spectrum_err)

            # Convert the y-axis unit to the user-provided value if needed
            if meta.y_unit in ['(Rp/Rs)^2', '(Rp/R*)^2']:
                if not np.all(np.isnan(meta.spectrum_err)):
                    lower = np.abs((meta.spectrum_median -
                                    meta.spectrum_err[0, :])**2 -
                                   meta.spectrum_median**2)
                    upper = np.abs((meta.spectrum_median +
                                    meta.spectrum_err[1, :])**2 -
                                   meta.spectrum_median**2)
                    meta.spectrum_err = np.append(lower.reshape(1, -1),
                                                  upper.reshape(1, -1), axis=0)
                meta.spectrum_median *= meta.spectrum_median
                ylabel = r'$(R_{\rm p}/R_{\rm *})^2$'
            elif meta.y_unit in ['Rp/Rs', 'Rp/R*']:
                ylabel = r'$R_{\rm p}/R_{\rm *}$'
            elif meta.y_unit in ['Fp/Fs', 'Fp/F*']:
                ylabel = r'$F_{\rm p}/F_{\rm *}$'
            else:
                raise AssertionError(f'Unknown y_unit {meta.y_unit} is none of'
                                     ' ['+', '.join(accepted_y_units)+']')

            # Convert to percent, ppm, etc. if requested
            if not hasattr(meta, 'y_scalar'):
                meta.y_scalar = 1

            if meta.y_scalar == 1e6:
                ylabel += ' (ppm)'
            elif meta.y_scalar == 100:
                ylabel += ' (%)'
            elif meta.y_scalar != 1:
                ylabel += f' * {meta.y_scalar}'

            if meta.model_spectrum is not None:
                model_path = os.path.join(meta.topdir,
                                          *meta.model_spectrum.split(os.sep))
                model_x, model_y = np.loadtxt(model_path,
                                              delimiter=meta.model_delimiter).T
                # Convert model_x_unit to x_unit if needed
                model_x_unit = getattr(units, meta.model_x_unit)
                model_x_unit = model_x_unit.to(x_unit,
                                               equivalencies=units.spectral())
                model_x *= model_x_unit
                # Figure out if model needs to be converted to Rp/Rs
                sqrt_model = (meta.model_y_unit in ['(Rp/Rs)^2', '(Rp/R*)^2']
                              and meta.model_y_unit != meta.y_unit)
                # Figure out if model needs to be converted to (Rp/Rs)^2
                sq_model = (meta.model_y_unit in ['Rp/Rs', 'Rp/R*']
                            and meta.model_y_unit != meta.y_unit)
                if sqrt_model:
                    model_y = np.sqrt(model_y)
                elif sq_model:
                    model_y *= model_y
                elif meta.model_y_unit not in accepted_y_units:
                    raise AssertionError('Unknown model_y_unit '
                                         f'{meta.model_y_unit} is none of ['
                                         ', '.join(accepted_y_units)+']')
                elif meta.model_y_unit != meta.y_unit:
                    raise AssertionError('Unknown conversion between y_unit '
                                         f'{meta.y_unit} and model_y_unit '
                                         f'{meta.model_y_unit}')

                if not hasattr(meta, 'model_y_scalar'):
                    meta.model_y_scalar = 1

                # Convert the model y-units if needed to match the data
                # y-units requested
                if meta.model_y_scalar != 1:
                    model_y *= meta.model_y_scalar
            else:
                model_x = None
                model_y = None

            # Make the spectrum plot
            if meta.isplots_S6 >= 1:
                plots.plot_spectrum(meta, model_x, model_y, meta.y_scalar,
                                    ylabel, xlabel)

            # Should we also make the scaleHeight version of the figure?
            has_requirements = np.all([hasattr(meta, val) for val in
                                       ['planet_Teq', 'planet_mu',
                                        'planet_Rad', 'planet_Mass',
                                        'star_Rad', 'planet_R0']])
            make_fig6301 = (meta.isplots_S6 >= 3 and y_param == 'rp'
                            and has_requirements)
            if make_fig6301:
                # Make the spectrum plot
                if meta.planet_Rad is None:
                    meta.planet_Rad = meta.spectrum_median
                    if meta.y_unit in ['(Rp/Rs)^2', '(Rp/R*)^2']:
                        meta.planet_Rad = np.sqrt(meta.planet_Rad)
                    meta.planet_Rad = np.mean(meta.planet_Rad)
                    meta.planet_Rad *= (meta.star_Rad*constants.R_sun /
                                        constants.R_jup).si.value
                if meta.planet_R0 is not None:
                    meta.planet_R0 *= (constants.R_jup/(meta.star_Rad *
                                                        constants.R_sun)
                                       ).si.value
                meta.planet_g = ((constants.G * meta.planet_Mass *
                                  constants.M_jup) /
                                 (meta.planet_Rad*constants.R_jup)**2).si.value
                log.writelog(f'Calculated g={np.round(meta.planet_g,2)} m/s^2 '
                             f'with Rp={np.round(meta.planet_Rad, 2)} R_jup '
                             f'and Mp={meta.planet_Mass} M_jup')
                scaleHeight = (constants.k_B*(meta.planet_Teq*units.K) /
                               ((meta.planet_mu*units.u) *
                                (meta.planet_g*units.m/units.s**2)))
                scaleHeight = scaleHeight.si.to('km')
                log.writelog(f'Calculated H={np.round(scaleHeight,2)} with '
                             f'g={np.round(meta.planet_g, 2)} m/s^2, '
                             f'Teq={meta.planet_Teq} K, and '
                             f'mu={meta.planet_mu} u')
                scaleHeight /= meta.star_Rad*constants.R_sun
                scaleHeight = scaleHeight.si.value
                plots.plot_spectrum(meta, model_x, model_y, meta.y_scalar,
                                    ylabel, xlabel, scaleHeight,
                                    meta.planet_R0)

            # Calculate total time
            total = (time_pkg.time() - t0) / 60.
            log.writelog('\nTotal time (min): ' + str(np.round(total, 2)))

            log.writelog('Saving results as astropy table')
            event_ap_bg = (meta.eventlabel+"_ap"+str(spec_hw_val)+'_bg'
                           + str(bg_hw_val))
            meta.tab_filename_s6 = (meta.outputdir+'S6_'+event_ap_bg
                                    + "_Table_Save.txt")
            wavelengths = np.mean(np.append(meta.wave_low.reshape(1, -1),
                                            meta.wave_hi.reshape(1, -1),
                                            axis=0), axis=0)
            wave_errs = (meta.wave_hi-meta.wave_low)/2
            if meta.y_unit in ['(Rp/Rs)^2', '(Rp/R*)^2']:
                tr_depth = meta.spectrum_median
                tr_depth_err = meta.spectrum_err
            elif meta.y_unit in ['Rp/Rs', 'Rp/R*']:
                tr_depth = meta.spectrum_median**2
                tr_depth_err = meta.spectrum_err**2
            else:
                tr_depth = np.ones_like(meta.spectrum_median)*np.nan
                tr_depth_err = np.ones_like(meta.spectrum_err)*np.nan
            if meta.y_unit in ['Fp/Fs', 'Fp/F*']:
                ecl_depth = meta.spectrum_median
                ecl_depth_err = meta.spectrum_err
            else:
                ecl_depth = np.ones_like(meta.spectrum_median)*np.nan
                ecl_depth_err = np.ones_like(meta.spectrum_err)*np.nan
            astropytable.savetable_S6(meta.tab_filename_s6, wavelengths,
                                      wave_errs, tr_depth, tr_depth_err,
                                      ecl_depth, ecl_depth_err)

            # Save results
            log.writelog('Saving results')
            fname = meta.outputdir+'S6_'+meta.eventlabel+"_Meta_Save"
            me.saveevent(meta, fname, save=[])

            log.closelog()

    return meta


def parse_s5_saves(meta, fit_methods, y_param, channel_key='shared'):
    for fitter in fit_methods:
        if fitter in ['dynesty', 'emcee']:
            fname = f'S5_{fitter}_fitparams_{channel_key}.csv'
            fitted_values = pd.read_csv(meta.inputdir+fname, escapechar='#',
                                        skipinitialspace=True)
            full_keys = fitted_values.keys()

            fname = f'S5_{fitter}_samples_{channel_key}'
            if os.path.isfile(meta.inputdir+fname+'.h5'):
                # New code to load HDF5 files
                with h5py.File(meta.inputdir+fname+'.h5', 'r') as hf:
                    samples = hf['samples'][:]
            else:
                # Keep this old code for the time being to allow backwards
                # compatibility
                samples = pd.read_csv(meta.inputdir+fname+'.csv',
                                      escapechar='#', skipinitialspace=True)

            if y_param == 'fp':
                keys = [key for key in full_keys if 'fp' in key]
            else:
                keys = [key for key in full_keys if 'rp' in key]

            if len(keys) == 0:
                raise AssertionError(f'Parameter {y_param} was not in the list'
                                     ' of fitted parameters which includes: '
                                     ', '.join(full_keys))

            if os.path.isfile(meta.inputdir+fname+'.h5'):
                # New code to load HDF5 files
                spectra_samples = np.array([samples[:, full_keys == key]
                                            for key in keys])
                spectra_samples = spectra_samples.reshape((len(keys), -1))
            else:
                # Keep this old code for the time being to allow backwards
                # compatibility
                spectra_samples = np.array([samples[key] for key in keys])
            lowers, medians, uppers = np.percentile(spectra_samples,
                                                    [16, 50, 84], axis=1)
            lowers = np.abs(medians-lowers)
            uppers = np.abs(uppers-medians)
            errs = np.array([lowers, uppers])
        else:
            fname = f'S5_{fitter}_fitparams_{channel_key}.csv'
            fitted_values = pd.read_csv(meta.inputdir+fname, escapechar='#',
                                        skipinitialspace=True)
            if y_param == 'fp':
                keys = [key for key in fitted_values.keys() if 'fp' in key]
            else:
                keys = [key for key in fitted_values.keys() if 'rp' in key]
            if len(keys) == 0:
                raise AssertionError(f'Parameter {y_param} was not in the list'
                                     ' of fitted parameters which includes: '
                                     ', '.join(samples.keys()))
            medians = np.array([fitted_values[key] for key in keys])
            errs = np.ones_like(medians)*np.nan

    return medians, errs

<<<<<<< HEAD

def read_s5_meta(meta):

    # Search for the S5 output metadata in the inputdir provided in
    # First just check the specific inputdir folder
    rootdir = os.path.join(meta.topdir, *meta.inputdir.split(os.sep))
    if rootdir[-1]!='/':
        rootdir += '/'
    files = glob.glob(rootdir+'S5_'+meta.eventlabel+'*_Meta_Save.dat')
    if len(files)==0:
        # There were no metadata files in that folder, so let's see if there are in children folders
        files = glob.glob(rootdir+'**/S5_'+meta.eventlabel+'*_Meta_Save.dat', recursive=True)
        files = sn.sort_nicely(files)

    if len(files)==0:
        # There may be no metafiles in the inputdir - raise an error and give a helpful message
        raise AssertionError('Unable to find an output metadata file from Eureka!\'s S5 step '
                            +'in the inputdir: \n"{}"!'.format(rootdir))

    elif len(files)>1:
        # There may be multiple runs - use the most recent but warn the user
        print('WARNING: There are multiple metadata save files in your inputdir: \n"{}"\n'.format(rootdir)
                +'Using the metadata file: \n{}\n'.format(files[-1])
                +'and will consider aperture ranges listed there. If this metadata file is not a part\n'
                +'of the run you intended, please provide a more precise folder for the metadata file.')

    fname = files[-1] # Pick the last file name (should be the most recent or only file)
    fname = fname[:-4] # Strip off the .dat ending

    s5_meta = me.loadevent(fname)

    # Code to not break backwards compatibility with old MetaClass save files but also use the new MetaClass going forwards
    s5_meta = readECF.MetaClass(**s5_meta.__dict__)

    return s5_meta

def load_general_s5_meta_info(meta, ecf_path, s5_meta):

    # Need to remove the topdir from the outputdir
    s5_outputdir = s5_meta.outputdir[len(meta.topdir):]
    if s5_outputdir[0]=='/':
        s5_outputdir = s5_outputdir[1:]
    if s5_outputdir[-1]!='/':
        s5_outputdir += '/'
    s5_allapers = s5_meta.allapers

    # Overwrite the temporary meta object made above to be able to find s5_meta
    meta = s5_meta

    # Load Eureka! control file and store values in the S4 metadata object
    ecffile = 'S6_' + meta.eventlabel + '.ecf'
    meta.read(ecf_path, ecffile)

    # Overwrite the inputdir with the exact output directory from S5
    meta.inputdir = s5_outputdir
    meta.old_datetime = s5_meta.datetime # Capture the date that the S5 data was made (to figure out it's foldername)
    meta.datetime = None # Reset the datetime in case we're running this on a different day
    meta.inputdir_raw = meta.inputdir
    meta.outputdir_raw = meta.outputdir

    meta.s5_allapers = s5_allapers

    return meta

def load_specific_s5_meta_info(meta, ecf_path, run_i, spec_hw_val, bg_hw_val):
    # Do some folder swapping to be able to reuse this function to find the correct S5 outputs
    tempfolder = meta.outputdir_raw
    meta.outputdir_raw = '/'.join(meta.inputdir_raw.split('/')[:-2])
    meta.inputdir = util.pathdirectory(meta, 'S5', meta.runs_s5[run_i], old_datetime=meta.old_datetime, ap=spec_hw_val, bg=bg_hw_val)
    meta.outputdir_raw = tempfolder

    # Read in the correct S5 metadata for this aperture pair
    tempfolder = meta.inputdir
    meta.inputdir = meta.inputdir[len(meta.topdir):]
    new_meta = read_s5_meta(meta)
    meta.inputdir = tempfolder

    # Load S6 Eureka! control file and store values in the S5 metadata object
    ecffile = 'S6_' + meta.eventlabel + '.ecf'
    new_meta.read(ecf_path, ecffile)

    # Save correctly identified folders from earlier
    new_meta.inputdir = meta.inputdir
    new_meta.outputdir = meta.outputdir
    new_meta.inputdir_raw = meta.inputdir_raw
    new_meta.outputdir_raw = meta.outputdir_raw

    new_meta.runs_s6 = meta.runs_s6
    new_meta.datetime = meta.datetime

    return new_meta
=======
def load_specific_s5_meta_info(meta):
    inputdir = os.sep.join(meta.inputdir.split(os.sep)[:-2]) + os.sep
    # Get directory containing S5 outputs for this aperture pair
    inputdir += f'ap{meta.spec_hw}_bg{meta.bg_hw}'+os.sep
    # Locate the old MetaClass savefile, and load new ECF into that old MetaClass
    meta.inputdir = inputdir
    s5_meta, meta.inputdir, meta.inputdir_raw = me.findevent(meta, 'S5', allowFail=False)
    # Merge S6 meta into old S5 meta
    meta = me.mergeevents(meta, s5_meta)

    return meta
>>>>>>> c74598be
<|MERGE_RESOLUTION|>--- conflicted
+++ resolved
@@ -2,14 +2,11 @@
 import pandas as pd
 from astropy import units, constants
 import os
-import glob
 import h5py
 import time as time_pkg
 from ..lib import manageevent as me
 from ..lib import readECF
 from ..lib import util, logedit
-from ..lib import sort_nicely as sn
-
 from . import plots_s6 as plots
 from ..lib import astropytable
 
@@ -21,32 +18,21 @@
     def __init__(self):
         return
 
-<<<<<<< HEAD
-
-def plot_spectra(eventlabel, ecf_path='./', s5_meta=None):
+
+def plot_spectra(eventlabel, ecf_path=None, s5_meta=None):
     '''Gathers together different wavelength fits and makes
     transmission/emission spectra.
-=======
-def plot_spectra(eventlabel, ecf_path=None, s5_meta=None):
-    '''Gathers together different wavelength fits and makes transmission/emission spectra.
->>>>>>> c74598be
 
     Parameters
     ----------
     eventlabel : str
         The unique identifier for these data.
-<<<<<<< HEAD
-    ecf_path:   str
-        The absolute or relative path to where ecfs are stored
-    s5_meta:    MetaClass
-        The metadata object from Eureka!'s S5 step (if running S5 and S6
-        sequentially).
-=======
     ecf_path : str, optional
-        The absolute or relative path to where ecfs are stored. Defaults to None which resolves to './'.
+        The absolute or relative path to where ecfs are stored.
+        Defaults to None which resolves to './'.
     s5_meta : MetaClass, optional
-        The metadata object from Eureka!'s S5 step (if running S5 and S6 sequentially). Defaults to None.
->>>>>>> c74598be
+        The metadata object from Eureka!'s S5 step (if running S5
+        and S6 sequentially). Defaults to None.
 
     Returns
     -------
@@ -67,60 +53,39 @@
     meta = readECF.MetaClass(ecf_path, ecffile)
     meta.eventlabel = eventlabel
 
-<<<<<<< HEAD
-    # load savefile
     if s5_meta is None:
-        s5_meta = read_s5_meta(meta)
-
-    meta = load_general_s5_meta_info(meta, ecf_path, s5_meta)
-
-    if (not meta.s5_allapers) or (not meta.allapers):
+        # Locate the old MetaClass savefile, and load new ECF into
+        # that old MetaClass
+        s5_meta, meta.inputdir, meta.inputdir_raw = \
+            me.findevent(meta, 'S5', allowFail=False)
+    else:
+        # Running these stages sequentially, so can safely assume
+        # the path hasn't changed
+        meta.inputdir = s5_meta.outputdir
+        meta.inputdir_raw = meta.inputdir[len(meta.topdir):]
+
+    meta = me.mergeevents(meta, s5_meta)
+
+    if not meta.allapers:
         # The user indicated in the ecf that they only want to consider one
         # aperture in which case the code will consider only the one which
-        # made s4_meta. Alternatively, S4 was run without allapers, so S6's
-        # allapers will only conside that one
+        # made s5_meta. Alternatively, if S4 or S5 was run without allapers,
+        # S6 will already only consider that one
         meta.spec_hw_range = [meta.spec_hw, ]
         meta.bg_hw_range = [meta.bg_hw, ]
-=======
-    if s5_meta is None:
-        # Locate the old MetaClass savefile, and load new ECF into that old MetaClass
-        s5_meta, meta.inputdir, meta.inputdir_raw = me.findevent(meta, 'S5', allowFail=False)
-    else:
-        # Running these stages sequentially, so can safely assume the path hasn't changed
-        meta.inputdir = s5_meta.outputdir
-        meta.inputdir_raw = meta.inputdir[len(meta.topdir):]
-    
-    meta = me.mergeevents(meta, s5_meta)
-
-    if not meta.allapers:
-        # The user indicated in the ecf that they only want to consider one aperture
-        # in which case the code will consider only the one which made s5_meta.
-        # Alternatively, if S4 or S5 was run without allapers, S6 will already only consider that one
-        meta.spec_hw_range = [meta.spec_hw,]
-        meta.bg_hw_range = [meta.bg_hw,]
->>>>>>> c74598be
 
     # Create directories for Stage 6 outputs
     meta.run_s6 = None
     for spec_hw_val in meta.spec_hw_range:
         for bg_hw_val in meta.bg_hw_range:
-            meta.run_s6 = util.makedirectory(meta, 'S6', meta.run_s6, ap=spec_hw_val, bg=bg_hw_val)
+            meta.run_s6 = util.makedirectory(meta, 'S6', meta.run_s6,
+                                             ap=spec_hw_val, bg=bg_hw_val)
 
     for spec_hw_val in meta.spec_hw_range:
         for bg_hw_val in meta.bg_hw_range:
 
             t0 = time_pkg.time()
 
-<<<<<<< HEAD
-            meta = load_specific_s5_meta_info(old_meta, ecf_path, run_i,
-                                              spec_hw_val, bg_hw_val)
-
-            # Get the directory for Stage 6 processing outputs
-            meta.outputdir = util.pathdirectory(meta, 'S6',
-                                                meta.runs_s6[run_i],
-                                                ap=spec_hw_val, bg=bg_hw_val)
-            run_i += 1
-=======
             meta.spec_hw = spec_hw_val
             meta.bg_hw = bg_hw_val
 
@@ -128,8 +93,8 @@
             meta = load_specific_s5_meta_info(meta)
 
             # Get the directory for Stage 6 processing outputs
-            meta.outputdir = util.pathdirectory(meta, 'S6', meta.run_s6, ap=spec_hw_val, bg=bg_hw_val)
->>>>>>> c74598be
+            meta.outputdir = util.pathdirectory(meta, 'S6', meta.run_s6,
+                                                ap=spec_hw_val, bg=bg_hw_val)
 
             # Copy existing S5 log file and resume log
             meta.s6_logname = meta.outputdir+'S6_'+meta.eventlabel+'.log'
@@ -422,108 +387,17 @@
 
     return medians, errs
 
-<<<<<<< HEAD
-
-def read_s5_meta(meta):
-
-    # Search for the S5 output metadata in the inputdir provided in
-    # First just check the specific inputdir folder
-    rootdir = os.path.join(meta.topdir, *meta.inputdir.split(os.sep))
-    if rootdir[-1]!='/':
-        rootdir += '/'
-    files = glob.glob(rootdir+'S5_'+meta.eventlabel+'*_Meta_Save.dat')
-    if len(files)==0:
-        # There were no metadata files in that folder, so let's see if there are in children folders
-        files = glob.glob(rootdir+'**/S5_'+meta.eventlabel+'*_Meta_Save.dat', recursive=True)
-        files = sn.sort_nicely(files)
-
-    if len(files)==0:
-        # There may be no metafiles in the inputdir - raise an error and give a helpful message
-        raise AssertionError('Unable to find an output metadata file from Eureka!\'s S5 step '
-                            +'in the inputdir: \n"{}"!'.format(rootdir))
-
-    elif len(files)>1:
-        # There may be multiple runs - use the most recent but warn the user
-        print('WARNING: There are multiple metadata save files in your inputdir: \n"{}"\n'.format(rootdir)
-                +'Using the metadata file: \n{}\n'.format(files[-1])
-                +'and will consider aperture ranges listed there. If this metadata file is not a part\n'
-                +'of the run you intended, please provide a more precise folder for the metadata file.')
-
-    fname = files[-1] # Pick the last file name (should be the most recent or only file)
-    fname = fname[:-4] # Strip off the .dat ending
-
-    s5_meta = me.loadevent(fname)
-
-    # Code to not break backwards compatibility with old MetaClass save files but also use the new MetaClass going forwards
-    s5_meta = readECF.MetaClass(**s5_meta.__dict__)
-
-    return s5_meta
-
-def load_general_s5_meta_info(meta, ecf_path, s5_meta):
-
-    # Need to remove the topdir from the outputdir
-    s5_outputdir = s5_meta.outputdir[len(meta.topdir):]
-    if s5_outputdir[0]=='/':
-        s5_outputdir = s5_outputdir[1:]
-    if s5_outputdir[-1]!='/':
-        s5_outputdir += '/'
-    s5_allapers = s5_meta.allapers
-
-    # Overwrite the temporary meta object made above to be able to find s5_meta
-    meta = s5_meta
-
-    # Load Eureka! control file and store values in the S4 metadata object
-    ecffile = 'S6_' + meta.eventlabel + '.ecf'
-    meta.read(ecf_path, ecffile)
-
-    # Overwrite the inputdir with the exact output directory from S5
-    meta.inputdir = s5_outputdir
-    meta.old_datetime = s5_meta.datetime # Capture the date that the S5 data was made (to figure out it's foldername)
-    meta.datetime = None # Reset the datetime in case we're running this on a different day
-    meta.inputdir_raw = meta.inputdir
-    meta.outputdir_raw = meta.outputdir
-
-    meta.s5_allapers = s5_allapers
-
-    return meta
-
-def load_specific_s5_meta_info(meta, ecf_path, run_i, spec_hw_val, bg_hw_val):
-    # Do some folder swapping to be able to reuse this function to find the correct S5 outputs
-    tempfolder = meta.outputdir_raw
-    meta.outputdir_raw = '/'.join(meta.inputdir_raw.split('/')[:-2])
-    meta.inputdir = util.pathdirectory(meta, 'S5', meta.runs_s5[run_i], old_datetime=meta.old_datetime, ap=spec_hw_val, bg=bg_hw_val)
-    meta.outputdir_raw = tempfolder
-
-    # Read in the correct S5 metadata for this aperture pair
-    tempfolder = meta.inputdir
-    meta.inputdir = meta.inputdir[len(meta.topdir):]
-    new_meta = read_s5_meta(meta)
-    meta.inputdir = tempfolder
-
-    # Load S6 Eureka! control file and store values in the S5 metadata object
-    ecffile = 'S6_' + meta.eventlabel + '.ecf'
-    new_meta.read(ecf_path, ecffile)
-
-    # Save correctly identified folders from earlier
-    new_meta.inputdir = meta.inputdir
-    new_meta.outputdir = meta.outputdir
-    new_meta.inputdir_raw = meta.inputdir_raw
-    new_meta.outputdir_raw = meta.outputdir_raw
-
-    new_meta.runs_s6 = meta.runs_s6
-    new_meta.datetime = meta.datetime
-
-    return new_meta
-=======
+
 def load_specific_s5_meta_info(meta):
     inputdir = os.sep.join(meta.inputdir.split(os.sep)[:-2]) + os.sep
     # Get directory containing S5 outputs for this aperture pair
     inputdir += f'ap{meta.spec_hw}_bg{meta.bg_hw}'+os.sep
-    # Locate the old MetaClass savefile, and load new ECF into that old MetaClass
+    # Locate the old MetaClass savefile, and load new ECF into
+    # that old MetaClass
     meta.inputdir = inputdir
-    s5_meta, meta.inputdir, meta.inputdir_raw = me.findevent(meta, 'S5', allowFail=False)
+    s5_meta, meta.inputdir, meta.inputdir_raw = \
+        me.findevent(meta, 'S5', allowFail=False)
     # Merge S6 meta into old S5 meta
     meta = me.mergeevents(meta, s5_meta)
 
-    return meta
->>>>>>> c74598be
+    return meta