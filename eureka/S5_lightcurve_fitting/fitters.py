--- conflicted
+++ resolved
@@ -77,17 +77,13 @@
 
     # Get the best fit params
     fit_params = results.x
-<<<<<<< HEAD
     # Create table of results
     t_results = table.Table([freenames, fit_params], 
                             names=("Parameter", "Median")  )  
     
-=======
-
     # Save the fit ASAP
-    save_fit(meta, lc, calling_function, fit_params, freenames)
-
->>>>>>> 4df312db
+    save_fit(meta, lc, calling_function, t_results, freenames)
+
     # Make a new model instance
     best_model = copy.copy(model)
     best_model.components[0].update(fit_params, freenames)
@@ -139,11 +135,6 @@
     best_model.__setattr__('chi2red',chi2red)
     best_model.__setattr__('fit_params',fit_params)
 
-<<<<<<< HEAD
-    save_fit(meta, lc, calling_function, t_results, freenames)
-
-=======
->>>>>>> 4df312db
     return best_model
 
 def demcfitter(lc, model, meta, log, **kwargs):
@@ -310,7 +301,7 @@
     
 
     # Save the fit ASAP so plotting errors don't make you lose everything
-    save_fit(meta, lc, 'emcee', fit_params, freenames, samples)
+    save_fit(meta, lc, 'emcee', t_results, freenames, samples)
 
     if meta.isplots_S5 >= 5:
         plots.plot_chain(sampler.get_chain(), lc, meta, freenames, fitter='emcee', full=True, nburn=meta.run_nburn)
@@ -351,11 +342,7 @@
 
     best_model.__setattr__('chi2red',chi2red)
     best_model.__setattr__('fit_params',fit_params)
-<<<<<<< HEAD
-    
-    save_fit(meta, lc, 'emcee', t_results, freenames, samples)
-=======
->>>>>>> 4df312db
+
 
     return best_model
 
@@ -439,7 +426,6 @@
     if meta.run_verbose:
         log.writelog('Number of posterior samples is {}'.format(len(samples)))
 
-<<<<<<< HEAD
     # plot using corner.py
     if meta.isplots_S5 >= 5:
         plots.plot_corner(samples, lc, meta, freenames, fitter='dynesty')
@@ -451,16 +437,9 @@
     # Create table of results
     t_results = table.Table([freenames, fit_params, q[0]-q[1],q[2]-q[1]], 
                             names=("Parameter", "Median", "-1sig", "+1sig"))
-=======
-    medians = []
-    for i in range(len(freenames)):
-        q = np.percentile(samples[:, i], [16, 50, 84])
-        medians.append(q[1])
-    fit_params = np.array(medians)
->>>>>>> 4df312db
 
     # Save the fit ASAP so plotting errors don't make you lose everything
-    save_fit(meta, lc, 'dynesty', fit_params, freenames, samples)
+    save_fit(meta, lc, 'dynesty', t_results, freenames, samples)
 
     # plot using corner.py
     if meta.isplots_S5 >= 5:
@@ -505,11 +484,6 @@
     best_model.__setattr__('chi2red',chi2red)
     best_model.__setattr__('fit_params',fit_params)
 
-<<<<<<< HEAD
-    save_fit(meta, lc, 'dynesty', t_results, freenames, samples)
-
-=======
->>>>>>> 4df312db
     return best_model
 
 def lmfitter(lc, model, meta, log, **kwargs):
@@ -574,14 +548,11 @@
                    fit_params.get(i).vary, fit_params.get(i).min,
                    fit_params.get(i).max) for i in fit_params]
 
-<<<<<<< HEAD
     # Create table of results
     t_results = table.Table([freenames, fit_params], 
                             names=("Parameter", "Median")  )  
-=======
     # Save the fit ASAP
-    save_fit(meta, lc, 'lmfitter', fit_params, freenames)
->>>>>>> 4df312db
+    save_fit(meta, lc, 'lmfitter', t_results, freenames)
 
     # Create new model with best fit parameters
     params = Parameters()
@@ -617,11 +588,6 @@
     best_model.__setattr__('chi2red',chi2red)
     best_model.__setattr__('fit_params',fit_params)
 
-<<<<<<< HEAD
-    save_fit(meta, lc, 'lmfitter', t_results, freenames)
-
-=======
->>>>>>> 4df312db
     return best_model
 
 def group_variables(model):
@@ -763,13 +729,9 @@
     if lc.share:
         fname = f'S5_{fitter}_fitparams_shared'
     else:
-<<<<<<< HEAD
-        fname = f'S5_{fitter}_fitparams_ch{lc.channel}.csv'
-    results_table.write(meta.outputdir+fname, format='csv', overwrite=False)
-=======
         fname = f'S5_{fitter}_fitparams_ch{lc.channel}'
-    np.savetxt(meta.outputdir+fname+'.csv', fit_params.reshape(1,-1), header=','.join(freenames), delimiter=',')
->>>>>>> 4df312db
+    results_table.write(meta.outputdir+fname+'.csv', format='csv', overwrite=False)
+
 
     if len(samples)!=0:
         if lc.share:
