import numpy as np
import matplotlib.pyplot as plt
import glob, os, time
from ..lib import manageevent as me
from ..lib import readECF as rd
from ..lib import sort_nicely as sn
from ..lib import util, logedit
from . import parameters as p
from . import lightcurve as lc
from . import models as m
from .utils import get_target_data
#FINDME: Keep reload statements for easy testing
from importlib import reload
reload(p)
reload(m)
reload(lc)

class MetaClass:
    '''A class to hold Eureka! metadata.
    '''

    def __init__(self):
        return

def fitJWST(eventlabel, s4_meta=None):
    '''Fits 1D spectra with various models and fitters.

    Parameters
    ----------
    eventlabel: str
        The unique identifier for these data.
    s4_meta:    MetaClass
        The metadata object from Eureka!'s S4 step (if running S4 and S5 sequentially).

    Returns
    -------
    meta:   MetaClass
        The metadata object with attributes added by S5.

    Notes
    -------
    History:

    - November 12-December 15, 2021 Megan Mansfield
        Original version
    - December 17-20, 2021 Megan Mansfield
        Connecting S5 to S4 outputs
    - December 17-20, 2021 Taylor Bell
        Increasing connectedness of S5 and S4
    '''
    print("\nStarting Stage 5: Light Curve Fitting\n")

    # Initialize a new metadata object
    meta = MetaClass()
    meta.eventlabel = eventlabel

    # Load Eureka! control file and store values in Event object
    ecffile = 'S5_' + eventlabel + '.ecf'
    ecf = rd.read_ecf(ecffile)
    rd.store_ecf(meta, ecf)

    # load savefile
    if s4_meta == None:
        # Search for the S2 output metadata in the inputdir provided in
        # First just check the specific inputdir folder
        rootdir = os.path.join(meta.topdir, *meta.inputdir.split(os.sep))
        if rootdir[-1]!='/':
            rootdir += '/'
        files = glob.glob(rootdir+'S4_'+meta.eventlabel+'*_Meta_Save.dat')
        if len(files)==0:
            # There were no metadata files in that folder, so let's see if there are in children folders
            files = glob.glob(rootdir+'**/S4_'+meta.eventlabel+'*_Meta_Save.dat', recursive=True)
            files = sn.sort_nicely(files)

        if len(files)==0:
            # There may be no metafiles in the inputdir - raise an error and give a helpful message
            raise AssertionError('Unable to find an output metadata file from Eureka!\'s S4 step '
                                +'in the inputdir: \n"{}"!'.format(rootdir))

        elif len(files)>1:
            # There may be multiple runs - use the most recent but warn the user
            print('WARNING: There are multiple metadata save files in your inputdir: \n"{}"\n'.format(rootdir)
                 +'Using the metadata file: \n{}\n'.format(files[-1])
                 +'and will consider aperture ranges listed there. If this metadata file is not a part\n'
                 +'of the run you intended, please provide a more precise folder for the metadata file.')

        fname = files[-1] # Pick the last file name (should be the most recent or only file)
        fname = fname[:-4] # Strip off the .dat ending

        s4_meta = me.loadevent(fname)

    # Need to remove the topdir from the outputdir
    s4_outputdir = s4_meta.outputdir[len(s4_meta.topdir):]
    if s4_outputdir[0]=='/':
        s4_outputdir = s4_outputdir[1:]
    s4_allapers = s4_meta.allapers

    # Overwrite the temporary meta object made above to be able to find s4_meta
    meta = s4_meta

    # Load Eureka! control file and store values in the S4 metadata object
    ecffile = 'S5_' + eventlabel + '.ecf'
    ecf     = rd.read_ecf(ecffile)
    rd.store_ecf(meta, ecf)

    # Overwrite the inputdir with the exact output directory from S4
    meta.inputdir = s4_outputdir
    meta.old_datetime = s4_meta.datetime # Capture the date that the
    meta.datetime = None # Reset the datetime in case we're running this on a different day
    meta.inputdir_raw = meta.inputdir
    meta.outputdir_raw = meta.outputdir

    if (not s4_allapers) or (not meta.allapers):
        # The user indicated in the ecf that they only want to consider one aperture
        # in which case the code will consider only the one which made s4_meta.
        # Alternatively, S4 was run without allapers, so S5's allapers will only conside that one
        meta.spec_hw_range = [meta.spec_hw,]
        meta.bg_hw_range = [meta.bg_hw,]

    run_i = 0
    for spec_hw_val in meta.spec_hw_range:

        for bg_hw_val in meta.bg_hw_range:

            t0 = time.time()

            meta.spec_hw = spec_hw_val

            meta.bg_hw = bg_hw_val

            # Do some folder swapping to be able to reuse this function to find S4 outputs
            tempfolder = meta.outputdir_raw
            meta.outputdir_raw = meta.inputdir_raw
            meta.inputdir = util.pathdirectory(meta, 'S4', meta.runs[run_i], old_datetime=meta.old_datetime, ap=spec_hw_val, bg=bg_hw_val)
            meta.outputdir_raw = tempfolder
            run_i += 1

            if meta.testing_S5:
                # Only fit a single channel while testing
                chanrng = [0]
            else:
                chanrng = range(meta.nspecchan)
            for channel in chanrng:
                # Create directories for Stage 5 processing outputs
                run = util.makedirectory(meta, 'S5', ap=spec_hw_val, bg=bg_hw_val, ch=channel)
                meta.outputdir = util.pathdirectory(meta, 'S5', run, ap=spec_hw_val, bg=bg_hw_val, ch=channel)

                # Copy existing S4 log file and resume log
                meta.s5_logname  = meta.outputdir + 'S5_' + meta.eventlabel + ".log"
                log         = logedit.Logedit(meta.s5_logname, read=meta.s4_logname)
                log.writelog("\nStarting Channel {} of {}\n".format(channel+1, meta.nspecchan))
                log.writelog(f"Input directory: {meta.inputdir}")
                log.writelog(f"Output directory: {meta.outputdir}")

                # Copy ecf (and update outputdir in case S5 is being called sequentially with S4)
                log.writelog('Copying S5 control file')
                # shutil.copy(ecffile, meta.outputdir)
                new_ecfname = meta.outputdir + ecffile.split('/')[-1]
                with open(new_ecfname, 'w') as new_file:
                    with open(ecffile, 'r') as file:
                        for line in file.readlines():
                            if len(line.strip())==0 or line.strip()[0]=='#':
                                new_file.write(line)
                            else:
                                line_segs = line.strip().split()
                                if line_segs[0]=='inputdir':
                                    new_file.write(line_segs[0]+'\t\t/'+meta.inputdir+'\t'+' '.join(line_segs[2:])+'\n')
                                else:
                                    new_file.write(line)

                # Set the intial fitting parameters
                params = p.Parameters(param_file=meta.fit_par)

                # Subtract off the zeroth time value to avoid floating point precision problems when fitting for t0
                t_offset = int(np.floor(meta.bjdtdb[0]))
                t_mjdtdb = meta.bjdtdb - t_offset
                params.t0.value -= t_offset

                # Get the flux and error measurements for the current channel
                flux = meta.lcdata[channel,:]
                flux_err = meta.lcerr[channel,:]

                # Normalize flux and uncertainties to avoid large flux values
                flux_err /= flux.mean()
                flux /= flux.mean()

                if meta.testing_S5:
                    # FINDME: Use this area to add systematics into the data
                    # when testing new systematics models. In this case, I'm
                    # introducing an exponential ramp to test m.ExpRampModel().
                    log.writelog('****Adding exponential ramp systematic to light curve****')
                    fakeramp = m.ExpRampModel(parameters=params, name='ramp', fmt='r--')
                    fakeramp.coeffs = np.array([-1,40,-3, 0, 0, 0])
                    flux *= fakeramp.eval(time=t_mjdtdb)

                # Load the relevant values into the LightCurve model object
<<<<<<< HEAD
                lc_model = lc.LightCurve(t_mjdtdb, flux, channel, meta.nspecchan, log, unc=flux_err, name=eventlabel)
=======
                lc_model = lc.LightCurve(t_mjdtdb, flux, channel, meta.nspecchan, unc=flux_err, name=eventlabel, time_units=f'MJD_TDB = BJD_TDB - {t_offset}')
>>>>>>> b00eb2ab

                # Make the astrophysical and detector models
                modellist=[]
                if 'transit' in meta.run_myfuncs:
                    t_model = m.TransitModel(parameters=params, name='transit', fmt='r--')
                    modellist.append(t_model)
                if 'polynomial' in meta.run_myfuncs:
                    t_polynom = m.PolynomialModel(parameters=params, name='polynom', fmt='r--')
                    modellist.append(t_polynom)
                if 'expramp' in meta.run_myfuncs:
                    t_ramp = m.ExpRampModel(parameters=params, name='ramp', fmt='r--')
                    modellist.append(t_ramp)
                model = m.CompositeModel(modellist)

                # Fit the models using one or more fitters
                log.writelog("=========================")
                if 'lsq' in meta.fit_method:
                    log.writelog("Starting lsq fit.")
                    model.fitter = 'lsq'
                    lc_model.fit(model, meta, log, fitter='lsq')
                    log.writelog("Completed lsq fit.")
                    log.writelog("-------------------------")
                if 'emcee' in meta.fit_method:
                    log.writelog("Starting emcee fit.")
                    model.fitter = 'emcee'
                    lc_model.fit(model, meta, log, fitter='emcee')
                    log.writelog("Completed emcee fit.")
                    log.writelog("-------------------------")
                if 'dynesty' in meta.fit_method:
                    log.writelog("Starting dynesty fit.")
                    model.fitter = 'dynesty'
                    lc_model.fit(model, meta, log, fitter='dynesty')
                    log.writelog("Completed dynesty fit.")
                    log.writelog("-------------------------")
                if 'lmfit' in meta.fit_method:
                    log.writelog("Starting lmfit fit.")
                    model.fitter = 'lmfit'
                    lc_model.fit(model, meta, log, fitter='lmfit')
                    log.writelog("Completed lmfit fit.")
                    log.writelog("-------------------------")
                log.writelog("=========================")

                # Plot the results from the fit(s)
                if meta.isplots_S5 >= 1:
                    lc_model.plot(meta)

    return meta, lc_model<|MERGE_RESOLUTION|>--- conflicted
+++ resolved
@@ -194,11 +194,7 @@
                     flux *= fakeramp.eval(time=t_mjdtdb)
 
                 # Load the relevant values into the LightCurve model object
-<<<<<<< HEAD
-                lc_model = lc.LightCurve(t_mjdtdb, flux, channel, meta.nspecchan, log, unc=flux_err, name=eventlabel)
-=======
-                lc_model = lc.LightCurve(t_mjdtdb, flux, channel, meta.nspecchan, unc=flux_err, name=eventlabel, time_units=f'MJD_TDB = BJD_TDB - {t_offset}')
->>>>>>> b00eb2ab
+                lc_model = lc.LightCurve(t_mjdtdb, flux, channel, meta.nspecchan, log, unc=flux_err, name=eventlabel, time_units=f'MJD_TDB = BJD_TDB - {t_offset}')
 
                 # Make the astrophysical and detector models
                 modellist=[]
