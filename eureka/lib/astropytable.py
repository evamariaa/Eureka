from astropy.table import QTable
from astropy.io import ascii
import numpy as np

<<<<<<< HEAD

def savetable_S3(filename, time, wave_1d, stdspec, stdvar, optspec, opterr):
    dims = stdspec.shape  # tuple (integration, wavelength position)

    orig_shapes = [str(time.shape), str(wave_1d.shape), str(stdspec.shape),
                   str(stdvar.shape), str(optspec.shape), str(opterr.shape)]

    time = np.repeat(time, dims[1])
    wave_1d = np.tile(wave_1d, dims[0])
    stdspec = stdspec.flatten()
    stdvar = stdvar.flatten()
    optspec = optspec.flatten()
    opterr = opterr.flatten()

    arr = [time, wave_1d, stdspec, stdvar, optspec, opterr]

    try:
        table = QTable(arr, names=('time', 'wave_1d', 'stdspec', 'stdvar',
                                   'optspec', 'opterr'))
        ascii.write(table, filename, format='ecsv', overwrite=True,
                    fast_writer=True)
    except ValueError as e:
        raise ValueError("There was a shape mismatch between your arrays which"
                         " had shapes:\n"
                         "time, wave_1d, stdspec, stdvar, optspec, opterr\n"
                         ",".join(orig_shapes)) from e


def savetable_S4(filename, time, wavelength, bin_width, lcdata, lcerr):
    dims = lcdata.T.shape  # tuple (wavelength position, integration)

    orig_shapes = [str(time.shape), str(wavelength.shape),
                   str(bin_width.shape), str(lcdata.shape), str(lcerr.shape)]

    time = np.repeat(time, dims[1])
    wavelength = np.tile(wavelength, dims[0])
    bin_width = np.tile(bin_width, dims[0])
    lcdata = lcdata.T.flatten()
    lcerr = lcerr.T.flatten()

    arr = [time, wavelength, bin_width, lcdata, lcerr]

    try:
        table = QTable(arr, names=('time', 'wavelength', 'bin_width',
                                   'lcdata', 'lcerr'))
        ascii.write(table, filename, format='ecsv', overwrite=True,
                    fast_writer=True)
    except ValueError as e:
        raise ValueError("There was a shape mismatch between your arrays which"
                         " had shapes:\n"
                         "time, wavelength, bin_width, lcdata, lcerr\n"
                         ",".join(orig_shapes)) from e
=======
>>>>>>> 7db29702


def savetable_S5(filename, time, wavelength, bin_width, lcdata, lcerr, model,
                 residuals):
    dims = [len(time), len(wavelength)]

    orig_shapes = [str(time.shape), str(wavelength.shape),
                   str(bin_width.shape), str(lcdata.shape), str(lcerr.shape),
                   str(model.shape), str(residuals.shape)]

    time = np.tile(time, dims[1])
    wavelength = np.repeat(wavelength, dims[0])
    bin_width = np.repeat(bin_width, dims[0])
    lcdata = lcdata.flatten()
    lcerr = lcerr.flatten()
    model = model.flatten()
    residuals = residuals.flatten()

    arr = [time, wavelength, bin_width, lcdata, lcerr, model, residuals]

    try:
        table = QTable(arr, names=('time', 'wavelength', 'bin_width',
                                   'lcdata', 'lcerr', 'model', 'residuals'))
        ascii.write(table, filename, format='ecsv', overwrite=True,
                    fast_writer=True)
    except ValueError as e:
        raise ValueError("There was a shape mismatch between your arrays which"
                         " had shapes:\n"
                         "time, wavelength, bin_width, lcdata, lcerr, model, "
                         "residuals\n"
                         ",".join(orig_shapes)) from e


def savetable_S6(filename, wavelength, bin_width, tr_depth, tr_depth_err,
                 ecl_depth, ecl_depth_err):
    orig_shapes = [str(wavelength.shape), str(bin_width.shape),
                   str(tr_depth.shape), str(tr_depth_err[0].shape),
                   str(tr_depth_err[1].shape), str(ecl_depth.shape),
                   str(ecl_depth_err[0].shape), str(ecl_depth_err[0].shape)]

    arr = [wavelength.flatten(), bin_width.flatten(), tr_depth.flatten(),
           tr_depth_err[0].flatten(), tr_depth_err[1].flatten(),
           ecl_depth.flatten(), ecl_depth_err[0].flatten(),
           ecl_depth_err[1].flatten()]

    try:
        table = QTable(arr, names=('wavelength', 'bin_width', 'tr_depth',
                                   'tr_depth_errneg', 'tr_depth_errpos',
                                   'ecl_depth', 'ecl_depth_errneg',
                                   'ecl_depth_errpos'))
        ascii.write(table, filename, format='ecsv', overwrite=True,
                    fast_writer=True)
    except ValueError as e:
        raise ValueError("There was a shape mismatch between your arrays which"
                         " had shapes:\n"
                         "wavelength, bin_width, tr_depth, tr_depth_errneg, "
                         "tr_depth_errpos, ecl_depth, ecl_depth_errneg, "
                         "ecl_depth_errpos\n"
                         ",".join(orig_shapes)) from e


def readtable(filename):
    return ascii.read(filename, format='ecsv')<|MERGE_RESOLUTION|>--- conflicted
+++ resolved
@@ -1,62 +1,6 @@
 from astropy.table import QTable
 from astropy.io import ascii
 import numpy as np
-
-<<<<<<< HEAD
-
-def savetable_S3(filename, time, wave_1d, stdspec, stdvar, optspec, opterr):
-    dims = stdspec.shape  # tuple (integration, wavelength position)
-
-    orig_shapes = [str(time.shape), str(wave_1d.shape), str(stdspec.shape),
-                   str(stdvar.shape), str(optspec.shape), str(opterr.shape)]
-
-    time = np.repeat(time, dims[1])
-    wave_1d = np.tile(wave_1d, dims[0])
-    stdspec = stdspec.flatten()
-    stdvar = stdvar.flatten()
-    optspec = optspec.flatten()
-    opterr = opterr.flatten()
-
-    arr = [time, wave_1d, stdspec, stdvar, optspec, opterr]
-
-    try:
-        table = QTable(arr, names=('time', 'wave_1d', 'stdspec', 'stdvar',
-                                   'optspec', 'opterr'))
-        ascii.write(table, filename, format='ecsv', overwrite=True,
-                    fast_writer=True)
-    except ValueError as e:
-        raise ValueError("There was a shape mismatch between your arrays which"
-                         " had shapes:\n"
-                         "time, wave_1d, stdspec, stdvar, optspec, opterr\n"
-                         ",".join(orig_shapes)) from e
-
-
-def savetable_S4(filename, time, wavelength, bin_width, lcdata, lcerr):
-    dims = lcdata.T.shape  # tuple (wavelength position, integration)
-
-    orig_shapes = [str(time.shape), str(wavelength.shape),
-                   str(bin_width.shape), str(lcdata.shape), str(lcerr.shape)]
-
-    time = np.repeat(time, dims[1])
-    wavelength = np.tile(wavelength, dims[0])
-    bin_width = np.tile(bin_width, dims[0])
-    lcdata = lcdata.T.flatten()
-    lcerr = lcerr.T.flatten()
-
-    arr = [time, wavelength, bin_width, lcdata, lcerr]
-
-    try:
-        table = QTable(arr, names=('time', 'wavelength', 'bin_width',
-                                   'lcdata', 'lcerr'))
-        ascii.write(table, filename, format='ecsv', overwrite=True,
-                    fast_writer=True)
-    except ValueError as e:
-        raise ValueError("There was a shape mismatch between your arrays which"
-                         " had shapes:\n"
-                         "time, wavelength, bin_width, lcdata, lcerr\n"
-                         ",".join(orig_shapes)) from e
-=======
->>>>>>> 7db29702
 
 
 def savetable_S5(filename, time, wavelength, bin_width, lcdata, lcerr, model,
