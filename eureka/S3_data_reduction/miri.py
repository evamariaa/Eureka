import os
import numpy as np
from astropy.io import fits
from . import nircam


def read(filename, data, meta):
    '''Reads single FITS file from JWST's MIRI instrument.

    Parameters
    ----------
    filename:   str
        Single filename to read
    data:   DataClass
        The data object in which the fits data will stored
    meta:   MetaData
        The metadata object

    Returns
    -------
    data: DataClass
        The updated data object with the fits data stored inside

    Notes
    -----
    History:
    
    - Nov 2012 Kevin Stevenson
        Initial Version
    - May 2021  Kevin Stevenson
        Updated for NIRCam          
    - Jun 2021  Taylor Bell
        Updated docs for MIRI        
    - Jun 2021  Sebastian Zieba
        Updated for MIRI 
    - Apr 2022  Sebastian Zieba
        Updated wavelength array
    '''
    assert isinstance(filename, str)

    hdulist = fits.open(filename)

    # Load main and science headers
    data.filename = filename
    data.mhdr    = hdulist[0].header
    data.shdr    = hdulist['SCI',1].header

    data.intstart    = data.mhdr['INTSTART']
    data.intend      = data.mhdr['INTEND']
    data.data = hdulist['SCI', 1].data
    data.err = hdulist['ERR', 1].data
    data.dq = hdulist['DQ', 1].data

    # If wavelengths are all zero --> use hardcoded wavelengths
    # Otherwise use the wavelength array from the header
    if np.all(hdulist['WAVELENGTH', 1].data == 0):
        if meta.firstFile:
            print('  WARNING: The wavelength for the simulated MIRI data are currently hardcoded '
                  'because they are not in the .fits files themselves')
        data.wave = np.tile(wave_MIRI_hardcoded(),(data.data.shape[2],1))[:,::-1]
    else:
        data.wave = hdulist['WAVELENGTH', 1].data
    data.v0 = hdulist['VAR_RNOISE', 1].data
    int_times = hdulist['INT_TIMES', 1].data[data.intstart - 1:data.intend]

    # Record integration mid-times in BJD_TDB
<<<<<<< HEAD
    # data.time = data.int_times['int_mid_BJD_TDB']
    if meta.firstFile:
        print('  WARNING: The timestamps for the simulated MIRI data are currently hardcoded '
              'because they are not in the .fits files themselves')
    if 'WASP_80b' in data.filename and 'transit' in data.filename:
        # Time array for WASP-80b MIRISIM transit observations
        # Assuming transit near August 1, 2022
        data.time = np.linspace(2459791.3696221784, 2459791.6100991997, 4507, endpoint=True)[data.intstart - 1:data.intend-1]
    elif 'WASP_80b' in data.filename and 'eclipse' in data.filename:
        # Time array for WASP-80b MIRISIM eclipse observations
        # Assuming eclipse near August 1, 2022
        data.time = np.linspace(2459789.8356924183, 2459790.0761694396, 4506, endpoint=True)[data.intstart - 1:data.intend-1]
    elif 'new_drift' in data.filename:
        # Time array for the newest MIRISIM observations
        data.time = np.linspace(0, 47.712*(1849)/3600/24, 1849, endpoint=True)[data.intstart - 1:data.intend-1]
    elif data.mhdr['EFFINTTM']==10.3376:
        # There is no time information in the old simulated MIRI data
        # As a placeholder, I am creating timestamps indentical to the ones in STSci-SimDataJWST/MIRI/Ancillary_files/times.dat.txt converted to days
        data.time = np.linspace(0, 17356.28742796742/3600/24, 1680, endpoint=True)[data.intstart - 1:data.intend]
    elif data.mhdr['EFFINTTM']==47.712:
        # A new manually created time array for the new MIRI simulations
        data.time = np.linspace(0, 47.712*(42*44-1)/3600/24, 42*44, endpoint=True)[data.intstart - 1:data.intend-1] # Need to subtract an extra 1 from intend for these data
=======
    if len(int_times['int_mid_BJD_TDB']) == 0:
        if meta.firstFile:
            print('  WARNING: The timestamps for the simulated MIRI data are currently hardcoded '
                  'because they are not in the .fits files themselves')
        if 'new_drift' in data.filename:
            # Time array for the newest MIRISIM observations
            data.time = np.linspace(0, 47.712*(1849)/3600/24, 1849, endpoint=True)[data.intstart - 1:data.intend-1]
        elif data.mhdr['EFFINTTM']==10.3376:
            # There is no time information in the old simulated MIRI data
            # As a placeholder, I am creating timestamps indentical to the ones in STSci-SimDataJWST/MIRI/Ancillary_files/times.dat.txt converted to days
            data.time = np.linspace(0, 17356.28742796742/3600/24, 1680, endpoint=True)[data.intstart - 1:data.intend]
        elif data.mhdr['EFFINTTM']==47.712:
            # A new manually created time array for the new MIRI simulations
            data.time = np.linspace(0, 47.712*(42*44-1)/3600/24, 42*44, endpoint=True)[data.intstart - 1:data.intend-1] # Need to subtract an extra 1 from intend for these data
    else:
        data.time = int_times['int_mid_BJD_TDB']

>>>>>>> ee30ab70
    meta.time_units = 'BJD_TDB'

    # MIRI appears to be rotated by 90° compared to NIRCam, so rotating arrays to allow the re-use of NIRCam code
    # Having wavelengths increase from left to right on the rotated frame makes life easier
    if data.shdr['DISPAXIS']==2:
        data.data    = np.swapaxes(data.data, 1, 2)[:,:,::-1]
        data.err     = np.swapaxes(data.err , 1, 2)[:,:,::-1]
        data.dq      = np.swapaxes(data.dq  , 1, 2)[:,:,::-1]
        if not np.all(hdulist['WAVELENGTH', 1].data == 0):
            data.wave    = np.swapaxes(data.wave, 0, 1)[:,:,::-1]
        data.v0      = np.swapaxes(data.v0  , 1, 2)[:,:,::-1]
        if meta.firstFile:
            # If not, we've already done this and don't want to switch it back
            temp         = np.copy(meta.ywindow)
            meta.ywindow = meta.xwindow
            meta.xwindow = data.data.shape[2] - temp[::-1]

    return data, meta


def wave_MIRI_hardcoded():
    '''This code contains the wavelength array for MIRI data. It was generated by using the jwst and gwcs packages to get the wavelength information out of the WCS.

    Returns
    -------
    lam_x_full: list
        A list of the wavelengths

    Notes
    -----
    History:
            
    - Apr 2022  Sebastian Zieba
        Initial Version
    '''

    # This array only contains the wavelength information for the BB
    lam_x = [np.nan, np.nan, 14.381619594576934, 14.366161703458102, 14.350688919921913,
             14.335201058149064, 14.319697932320251, 14.304179356616153, 14.288645145217474, 14.273095112304905,
             14.257529072059135, 14.24194683866086, 14.226348226290767, 14.210733049129553, 14.19510112135791,
             14.179452257156534, 14.163786270706106, 14.148102976187332, 14.132402187780896, 14.11668371966749,
             14.10094738602781, 14.085193001042548, 14.069420378892394, 14.053629333758048, 14.03781967982019,
             14.02199123125952, 14.006143802256732, 13.990277206992516, 13.974391259647563, 13.958485774402563,
             13.94256056543822, 13.926615446935214, 13.910650233074238, 13.894664738035996, 13.878658776001165,
             13.862632161150449, 13.846584707664539, 13.830516229724124, 13.814426541509894, 13.798315457202545,
             13.782182790982771, 13.766028357031262, 13.74985196952871, 13.733653442655811, 13.717432590593255,
             13.701189227521732, 13.684923167621939, 13.668634225074564, 13.652322214060304, 13.635986948759847,
             13.619628243353883, 13.603245912023116, 13.586839768948224, 13.570409628309916, 13.553955304288866,
             13.537476611065783, 13.52097336282135, 13.504445373736257, 13.487892457991201, 13.471314429766878,
             13.454711103243975, 13.438082292603182, 13.4214278120252, 13.404747475690716, 13.388041097780418,
             13.37130849247501, 13.354549473955174, 13.337763856401612, 13.32095145399501, 13.304112080916056,
             13.287245551345451, 13.270351679463879, 13.25343027945204, 13.236481165490625, 13.219504151760326,
             13.202499052441837, 13.185465681715847, 13.168403853763042, 13.15131338276413, 13.134194082899791,
             13.117045768350724, 13.09986825329762, 13.082661351921168, 13.065424878402064, 13.048158646921001,
             13.030862471658665, 13.01353616679576, 12.996179546512966, 12.978792424990983, 12.961374616410506,
             12.943925934952217, 12.926446194796814, 12.908935210124994, 12.891392795117444, 12.873818763954858,
             12.85621293081793, 12.838575109887344, 12.820905115343798, 12.803202761367988, 12.785467862140605,
             12.767700231842339, 12.749899684653887, 12.732066034755931, 12.714199096329175, 12.696298683554303,
             12.678364610612013, 12.660396691683, 12.642394740947948, 12.624358572587552, 12.606288000782504,
             12.588182839713502, 12.570042903561234, 12.551868006506393, 12.533657962729674, 12.515412586411763,
             12.497131691733358, 12.47881509287515, 12.460462604017827, 12.44207403934209, 12.423649213028623,
             12.405187939258129, 12.386690032211286, 12.368155306068797, 12.349583575011351, 12.330974653219645,
             12.312328354874364, 12.2936444941562, 12.274922885245855, 12.256163342324017, 12.23736567957137,
             12.218529711168618, 12.199655251296448, 12.180742114135553, 12.161790113866626, 12.14279906467036,
             12.123768780727445, 12.104699076218576, 12.085589765324443, 12.066440662225741, 12.047251581103161,
             12.028022336137397, 12.00875274150914, 11.989442611399083, 11.970091759987909, 11.950700001456328,
             11.931267149985022, 11.911793019754683, 11.892277424946009, 11.872720179739684, 11.853121098316409,
             11.833479994856871, 11.813796683541767, 11.794070978551783, 11.774302694067615, 11.75449164426996,
             11.734637643339502, 11.714740505456941, 11.69480004480296, 11.674816075558264, 11.654788411903533,
             11.634716868019462, 11.614601258086752, 11.594441396286088, 11.574237096798162, 11.553988173803672,
             11.533694441483304, 11.513355714017752, 11.492971805587715, 11.472542530373877, 11.452067702556937,
             11.431547136317578, 11.410980645836503, 11.390368045294398, 11.369709148871959, 11.349003770749874,
             11.328251725108839, 11.307452826129548, 11.286606887992685, 11.265713724878953, 11.24477315096904,
             11.223784980443634, 11.202749027483437, 11.181665106269135, 11.16053303098142, 11.139352615800984,
             11.118123674908524, 11.09684602248473, 11.075519472710289, 11.0541438397659, 11.032718937832255,
             11.011244581090049, 10.98972058371997, 10.968146759902707, 10.946522923818957, 10.924848889649411,
             10.903124471574762, 10.881349440027343, 10.859523338039219, 10.83764545390135, 10.815715023042697,
             10.793731280892219, 10.771693462878874, 10.74960080443163, 10.727452540979442, 10.70524790795127,
             10.682986140776082, 10.660666474882833, 10.638288145700486, 10.615850388657998, 10.593352439184342,
             10.570793532708462, 10.548172904659328, 10.525489790465903, 10.502743425557139, 10.479933045362005,
             10.457057885309458, 10.434117180828464, 10.411110167347978, 10.388036080296965, 10.36489415510438,
             10.341683627199187, 10.318403732010351, 10.29505370496683, 10.27163278149758, 10.24814019703157,
             10.22457518699776, 10.200936986825102, 10.17722483194256, 10.153437957779108, 10.129575599763687,
             10.105636993325268, 10.08162137389282, 10.057527976895287, 10.03335603776164, 10.009104791920837,
             9.984773474801838, 9.960361321833613, 9.93586756844511, 9.911291450065294, 9.88663220212313,
             9.861889060047574, 9.83706125926759, 9.812148035212134, 9.787148623310177, 9.76206225899067,
             9.736888177682578, 9.711625614814862, 9.68627380581648, 9.660831986116396, 9.63529939114357,
             9.609675256326966, 9.583958817095533, 9.55814930887825, 9.53224596710406, 9.506248027201938,
             9.480154724600837, 9.453965294729722, 9.427678973017546, 9.401294994893282, 9.374812595785881,
             9.348231011124312, 9.321549476337525, 9.294767226854491, 9.26788349810416, 9.240897525515507,
             9.213808544517486, 9.186615790539054, 9.159318499009181, 9.131915905356818, 9.104407245010927,
             9.076791753400476, 9.04906866595442, 9.021237218101726, 8.993296645271345, 8.965246182892248,
             8.937085066393387, 8.908812531203731, 8.880427812752238, 8.851930146467865, 8.823318767779577,
             8.794592912116332, 8.765751814907095, 8.736794711580824, 8.70772083756648, 8.678529428293027,
             8.649219719189416, 8.61979094568462, 8.590242343207592, 8.560573147187299, 8.530782593052699,
             8.500869916232748, 8.470834352156414, 8.440675136252652, 8.410391308079337, 8.379980802008749,
             8.3494400623865, 8.318765209406738, 8.287952363263605, 8.256997644151259, 8.22589717226384,
             8.194647067795502, 8.163243450940392, 8.131682441892654, 8.099960160846441, 8.068072727995899,
             8.03601626353518, 8.003786887658428, 7.971380720559794, 7.938793882433426, 7.906022493473472,
             7.873062673874081, 7.839910543829399, 7.806562223533577, 7.773013833180762, 7.739261492965103,
             7.705301323080749, 7.6711294437218465, 7.636741975082545, 7.602135037356991, 7.567304750739336,
             7.5322472354237275, 7.496958611604311, 7.461434999475239, 7.425672519230658, 7.389667291064718,
             7.353415435171563, 7.316913071745345, 7.28015632098021, 7.243141303070308, 7.2058641382097885,
             7.168320946592797, 7.130507848413484, 7.092420963865998, 7.054056413144487, 7.0154103164430985,
             6.976478793955981, 6.937257965877284, 6.897743952401152, 6.8579328737217375, 6.817820850033189,
             6.777404001529653, 6.736677570223653, 6.695631585011559, 6.65424835842772, 6.612508490409574,
             6.570392580894557, 6.527881229820109, 6.484955037123666, 6.441594602742667, 6.397780526614547,
             6.353493408676744, 6.3087138488667, 6.263422447121848, 6.217599803379627, 6.171226517577476,
             6.12428318965283, 6.0767504195431306, 6.028608807185811, 5.979838952518313, 5.930421455478071,
             5.8803369160025225, 5.829565934029109, 5.778089109495263, 5.725887042338427, 5.672940332496037,
             5.6192257699089785, 5.56469686872547, 5.509271021633106, 5.452857529433617, 5.395365692928728,
             5.336704812920163, 5.27678419020966, 5.21551312559894, 5.152800919889735, 5.088556873883774,
             5.022690288382781, 4.955110464188486, 4.8857016023133895, 4.814192198722521, 4.740063284080301,
             4.6627402025108715, 4.581648298138374, 4.49621291508695, 4.4056133461146985, 4.307490381336023,
             4.1970102039552994, 4.068780911055409, 3.9174105997192363, 3.737507367029659, np.nan, np.nan]

    # Including nans for out of BB area (eg for reference pixels) so that length agrees with detector/subarray size
    # The values here are based on the simulated data.
    lam_x_full = np.array([np.float64(np.nan)] * int(7.0) + lam_x + [np.float64(np.nan)] * int(416 - 397.0 - 1))

    return lam_x_full


def flag_bg(data, meta):
    '''Outlier rejection of sky background along time axis.

    Uses the code written for NIRCam and untested for MIRI, but likely to still work (as long as MIRI data gets rotated)

    Parameters
    ----------
    data:   DataClass
        The data object in which the fits data will stored
    meta:   MetaData
        The metadata object

    Returns
    -------
    data:   DataClass
        The updated data object with outlier background pixels flagged.
    '''
    return nircam.flag_bg(data, meta)


def fit_bg(dataim, datamask, n, meta, isplots=False):
    '''Fit for a non-uniform background.

    Uses the code written for NIRCam which works for MIRI as long as MIRI data gets rotated.
    '''
    return nircam.fit_bg(dataim, datamask, n, meta, isplots=isplots)
<|MERGE_RESOLUTION|>--- conflicted
+++ resolved
@@ -64,35 +64,19 @@
     int_times = hdulist['INT_TIMES', 1].data[data.intstart - 1:data.intend]
 
     # Record integration mid-times in BJD_TDB
-<<<<<<< HEAD
-    # data.time = data.int_times['int_mid_BJD_TDB']
-    if meta.firstFile:
-        print('  WARNING: The timestamps for the simulated MIRI data are currently hardcoded '
-              'because they are not in the .fits files themselves')
-    if 'WASP_80b' in data.filename and 'transit' in data.filename:
-        # Time array for WASP-80b MIRISIM transit observations
-        # Assuming transit near August 1, 2022
-        data.time = np.linspace(2459791.3696221784, 2459791.6100991997, 4507, endpoint=True)[data.intstart - 1:data.intend-1]
-    elif 'WASP_80b' in data.filename and 'eclipse' in data.filename:
-        # Time array for WASP-80b MIRISIM eclipse observations
-        # Assuming eclipse near August 1, 2022
-        data.time = np.linspace(2459789.8356924183, 2459790.0761694396, 4506, endpoint=True)[data.intstart - 1:data.intend-1]
-    elif 'new_drift' in data.filename:
-        # Time array for the newest MIRISIM observations
-        data.time = np.linspace(0, 47.712*(1849)/3600/24, 1849, endpoint=True)[data.intstart - 1:data.intend-1]
-    elif data.mhdr['EFFINTTM']==10.3376:
-        # There is no time information in the old simulated MIRI data
-        # As a placeholder, I am creating timestamps indentical to the ones in STSci-SimDataJWST/MIRI/Ancillary_files/times.dat.txt converted to days
-        data.time = np.linspace(0, 17356.28742796742/3600/24, 1680, endpoint=True)[data.intstart - 1:data.intend]
-    elif data.mhdr['EFFINTTM']==47.712:
-        # A new manually created time array for the new MIRI simulations
-        data.time = np.linspace(0, 47.712*(42*44-1)/3600/24, 42*44, endpoint=True)[data.intstart - 1:data.intend-1] # Need to subtract an extra 1 from intend for these data
-=======
     if len(int_times['int_mid_BJD_TDB']) == 0:
         if meta.firstFile:
             print('  WARNING: The timestamps for the simulated MIRI data are currently hardcoded '
-                  'because they are not in the .fits files themselves')
-        if 'new_drift' in data.filename:
+                'because they are not in the .fits files themselves')
+        if 'WASP_80b' in data.filename and 'transit' in data.filename:
+            # Time array for WASP-80b MIRISIM transit observations
+            # Assuming transit near August 1, 2022
+            data.time = np.linspace(2459791.3696221784, 2459791.6100991997, 4507, endpoint=True)[data.intstart - 1:data.intend-1]
+        elif 'WASP_80b' in data.filename and 'eclipse' in data.filename:
+            # Time array for WASP-80b MIRISIM eclipse observations
+            # Assuming eclipse near August 1, 2022
+            data.time = np.linspace(2459789.8356924183, 2459790.0761694396, 4506, endpoint=True)[data.intstart - 1:data.intend-1]
+        elif 'new_drift' in data.filename:
             # Time array for the newest MIRISIM observations
             data.time = np.linspace(0, 47.712*(1849)/3600/24, 1849, endpoint=True)[data.intstart - 1:data.intend-1]
         elif data.mhdr['EFFINTTM']==10.3376:
@@ -104,8 +88,6 @@
             data.time = np.linspace(0, 47.712*(42*44-1)/3600/24, 42*44, endpoint=True)[data.intstart - 1:data.intend-1] # Need to subtract an extra 1 from intend for these data
     else:
         data.time = int_times['int_mid_BJD_TDB']
-
->>>>>>> ee30ab70
     meta.time_units = 'BJD_TDB'
 
     # MIRI appears to be rotated by 90° compared to NIRCam, so rotating arrays to allow the re-use of NIRCam code
