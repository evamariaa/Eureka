--- conflicted
+++ resolved
@@ -572,13 +572,9 @@
     plt.xlabel('Relative Pixel Position')
     plt.tight_layout()
 
-<<<<<<< HEAD
-    fname = (f'figs{os.sep}fig3107_Curvature'+plots.figure_filetype)
-=======
     file_number = str(m).zfill(int(np.floor(np.log10(meta.num_data_files))+1))
-    fname = (f'figs{os.sep}fig3106_file{file_number}_Curvature' +
-             figure_filetype)
->>>>>>> 47e1eda4
+    fname = (f'figs{os.sep}fig3107_file{file_number}_Curvature' +
+             plots.figure_filetype)
     plt.savefig(meta.outputdir+fname, dpi=300)
     if not meta.hide_plots:
         plt.pause(0.1)
@@ -621,13 +617,9 @@
     plt.colorbar()
     plt.tight_layout()
 
-<<<<<<< HEAD
-    fname = (f'figs{os.sep}fig3401_MedianFrame'+plots.figure_filetype)
-=======
     file_number = str(m).zfill(int(np.floor(np.log10(meta.num_data_files))+1))
     fname = (f'figs{os.sep}fig3401_file{file_number}_MedianFrame' +
-             figure_filetype)
->>>>>>> 47e1eda4
+             plots.figure_filetype)
     plt.savefig(meta.outputdir+fname, dpi=300)
     if not meta.hide_plots:
         plt.pause(0.1)
