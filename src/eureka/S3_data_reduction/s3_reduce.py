--- conflicted
+++ resolved
@@ -520,19 +520,14 @@
                                    verbose=True)
 
             # Compute MAD value
-<<<<<<< HEAD
-            meta.mad_s3 = util.get_mad(meta, log, spec.wave_1d.values,
-                                       spec.optspec.values,
-                                       optmask=spec.optmask.values)
-=======
             if not meta.photometry:
-                meta.mad_s3 = util.get_mad(meta, log, spec.wave_1d,
-                                           spec.optspec,
-                                           optmask=spec.optmask)
+                meta.mad_s3 = util.get_mad(meta, log, spec.wave_1d.values,
+                                      
+                                           spec.optspec.values,
+                                           optmask=spec.optmask.values)
             else:
                 normspec = util.normalize_spectrum(meta, data.aplev.values)
                 meta.mad_s3 = util.get_mad_1d(normspec)
->>>>>>> ee098d00
             log.writelog(f"Stage 3 MAD = {int(np.round(meta.mad_s3))} ppm")
 
             if meta.isplots_S3 >= 1 and not meta.photometry:
