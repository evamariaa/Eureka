--- conflicted
+++ resolved
@@ -49,27 +49,21 @@
     data.attrs['filename'] = filename
     data.attrs['mhdr'] = hdulist[0].header
     data.attrs['shdr'] = hdulist['SCI', 1].header
-<<<<<<< HEAD
-=======
+
     data.attrs['intstart'] = data.attrs['mhdr']['INTSTART']-1
     data.attrs['intend'] = data.attrs['mhdr']['INTEND']
 
->>>>>>> c55eea7d
     sci = hdulist['SCI', 1].data
     err = hdulist['ERR', 1].data
     dq = hdulist['DQ', 1].data
     v0 = hdulist['VAR_RNOISE', 1].data
-<<<<<<< HEAD
+
     int_times = hdulist['INT_TIMES', 1].data
     if hdulist[0].header['CHANNEL'] == 'LONG':  # Spectroscopy will have "LONG" as CHANNEL
         meta.photometry = False
         wave_2d = hdulist['WAVELENGTH', 1].data
-        data.attrs['intstart'] = data.attrs['mhdr']['INTSTART']-1
-        data.attrs['intend'] = data.attrs['mhdr']['INTEND']
     elif hdulist[0].header['CHANNEL'] == 'SHORT':  # Photometry will have "SHORT" as CHANNEL
         meta.photometry = True
-        data.attrs['intstart'] = data.attrs['mhdr']['INTSTART']-1
-        data.attrs['intend'] = data.attrs['mhdr']['INTEND']
         data.attrs['shdr']['DISPAXIS'] = 1 # This argument does not exist for photmetry data.
         # Added it here so that code in other sections doesnt have to be changed
         if hdulist[0].header['FILTER'] == 'F210M': #TODO make this better for all filters
@@ -77,10 +71,8 @@
         elif hdulist[0].header['FILTER'] == 'F187N':
             wave_1d = np.ones_like(sci[0,0]) * 1.87
 
-=======
-    wave_2d = hdulist['WAVELENGTH', 1].data
     int_times = hdulist['INT_TIMES', 1].data
->>>>>>> c55eea7d
+
 
     # Record integration mid-times in BJD_TDB
     if (hasattr(meta, 'time_file') and meta.time_file is not None):
