--- conflicted
+++ resolved
@@ -124,12 +124,16 @@
     None
     '''
     optspec = np.ma.masked_invalid(optspec)
-<<<<<<< HEAD
-    normspec = optspec / np.ma.mean(optspec, axis=0)
-
-    wmin = np.ma.min(wave_1d)
-    wmax = np.ma.max(wave_1d)
-    n_int, nx = optspec.shape
+    optspec = np.ma.masked_where(optmask, optspec)
+    
+    wmin = meta.wave_min
+    wmax = meta.wave_max
+    iwmin = np.nanargmin(np.abs(wave_1d-wmin).values)
+    iwmax = np.nanargmin(np.abs(wave_1d-wmax).values)
+
+    # Normalize the light curve
+    norm_lcdata = util.normalize_spectrum(meta, optspec[:, iwmin:iwmax])
+
     if not hasattr(meta, 'vmin') or meta.vmin is None:
         meta.vmin = 0.97
     if not hasattr(meta, 'vmax') or meta.vmin is None:
@@ -144,8 +148,8 @@
     plt.figure(4101, figsize=(8, 8))
     plt.clf()
     if meta.time_axis == 'left':
-        plt.imshow(normspec, origin='lower', aspect='auto',
-                   extent=[wmin, wmax, 0, n_int], vmin=meta.vmin,
+        plt.imshow(norm_lcdata, origin='lower', aspect='auto',
+                   extent=[wmin, wmax, 0, meta.n_int], vmin=meta.vmin,
                    vmax=meta.vmax, cmap=plt.cm.RdYlBu_r)
         plt.ylabel('Integration Number')
         plt.xlabel(r'Wavelength ($\mu m$)')
@@ -158,10 +162,10 @@
             xticks_labels = [f'{np.round(xtick, 4):.4f}' for xtick in xticks]
             secax.set_xticks(xticks, xticks_labels, rotation=90,
                              fontsize='xx-small')
-            plt.vlines(xticks, 0, n_int, '0.3', 'dashed')
+            plt.vlines(xticks, 0, meta.n_int, '0.3', 'dashed')
     else:
-        plt.imshow(normspec.swapaxes(0, 1), origin='lower', aspect='auto',
-                   extent=[0, n_int, wmin, wmax], vmin=meta.vmin,
+        plt.imshow(norm_lcdata.swapaxes(0, 1), origin='lower', aspect='auto',
+                   extent=[0, meta.n_int, wmin, wmax], vmin=meta.vmin,
                    vmax=meta.vmax, cmap=plt.cm.RdYlBu_r)
         plt.ylabel(r'Wavelength ($\mu m$)')
         plt.xlabel('Integration Number')
@@ -174,38 +178,9 @@
             yticks_labels = [f'{np.round(ytick, 4):.4f}' for ytick in yticks]
             secax.set_yticks(yticks, yticks_labels, rotation=0,
                              fontsize='xx-small')
-            plt.hlines(yticks, 0, n_int, '0.3', 'dashed')
-=======
-    optspec = np.ma.masked_where(optmask, optspec)
-
-    plt.figure(4101, figsize=(8, 8))
-    plt.clf()
-    wmin = meta.wave_min
-    wmax = meta.wave_max
-    iwmin = np.nanargmin(np.abs(wave_1d-wmin).values)
-    iwmax = np.nanargmin(np.abs(wave_1d-wmax).values)
-    n_int = optspec.shape[0]
-    vmin = 0.97
-    vmax = 1.03
-
-    # Normalize the light curve
-    norm_lcdata = util.normalize_spectrum(meta, optspec[:, iwmin:iwmax])
-
-    plt.imshow(norm_lcdata, origin='lower', aspect='auto',
-               extent=[wmin, wmax, 0, n_int], vmin=vmin, vmax=vmax,
-               cmap=plt.cm.RdYlBu_r)
-    plt.title("MAD = " + str(np.round(meta.mad_s4).astype(int)) + " ppm")
-
-    if meta.nspecchan > 1:
-        # Insert vertical dashed lines at spectroscopic channel edges
-        secax = plt.gca().secondary_xaxis('top')
-        xticks = np.unique(np.concatenate([meta.wave_low, meta.wave_hi]))
-        secax.set_xticks(xticks, np.round(xticks, 6), rotation=90,
-                         fontsize='xx-small')
-        plt.vlines(xticks, 0, n_int, '0.3', 'dashed')
->>>>>>> 4fe6fe56
-
-    plt.title("MAD = " + str(np.round(meta.mad_s4).astype(int)) + " ppm")
+            plt.hlines(yticks, 0, meta.n_int, '0.3', 'dashed')
+
+    plt.title(f"MAD = {np.round(meta.mad_s4).astype(int)} ppm")
     plt.tight_layout()
     fname = 'figs'+os.sep+'fig4101_2D_LC'+figure_filetype
     plt.savefig(meta.outputdir+fname, bbox_inches='tight', dpi=300)
@@ -213,6 +188,7 @@
         plt.close()
     else:
         plt.pause(0.2)
+
     return
 
 
