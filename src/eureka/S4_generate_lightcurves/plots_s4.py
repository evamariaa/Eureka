import numpy as np
import os
import matplotlib.pyplot as plt
from ..lib import util
from ..lib.plots import figure_filetype


<<<<<<< HEAD
def binned_lightcurve(meta, log, lc, i, white=False):
=======
def binned_lightcurve(meta, log, lc, i):
>>>>>>> 70634384
    '''Plot each spectroscopic light curve. (Figs 4102)

    Parameters
    ----------
    meta : eureka.lib.readECF.MetaClass
        The metadata object.
    log : logedit.Logedit
        The open log in which notes from this step can be added.
    lc : Xarray Dataset
        The Dataset object containing light curve and time data.
    i : int
        The current bandpass number.
    white : bool, optional
        Is this figure for the additional white-light light curve
    '''
<<<<<<< HEAD
    fig = plt.figure(4102, figsize=(8, 6))
    fig.clf()
    ax = fig.gca()
    if white:
        fig.suptitle(f'White-light Bandpass {i}: {meta.wave_min:.3f} - '
                     f'{meta.wave_max:.3f}')
        # Normalized light curve
        norm_lcdata = (lc['flux_white'][0] /
                       np.nanmedian(lc['flux_white']))
        norm_lcerr = (lc['err_white'][0] /
                      np.nanmedian(lc['err_white']))
        i = 0
        fname_tag = 'white'
    else:
        fig.suptitle(f'Bandpass {i}: {lc.wave_low.values[i]:.3f} - '
                     f'{lc.wave_hi.values[i]:.3f}')
        # Normalized light curve
        norm_lcdata = lc['data'][i]/np.nanmedian(lc['data'][i].values)
        norm_lcerr = lc['err'][i]/np.nanmedian(lc['data'][i].values)
        ch_number = str(i).zfill(int(np.floor(np.log10(meta.nspecchan))+1))
        fname_tag = f'ch{ch_number}'

    time_modifier = np.floor(lc.time.values[0])
    ax.errorbar(lc.time-time_modifier, norm_lcdata, norm_lcerr, fmt='o',
                color=f'C{i}', mec=f'C{i}', alpha=0.2)
    mad = util.get_mad_1d(norm_lcdata)
    meta.mad_s4_binned.append(mad)
    log.writelog(f'    MAD = {np.round(mad).astype(int)} ppm')
    plt.text(0.05, 0.1, f"MAD = {np.round(mad).astype(int)} ppm",
             transform=ax.transAxes, color='k')
=======
    # Normalize the light curve
    norm_lcdata, norm_lcerr = util.normalize_spectrum(meta, lc['data'][i],
                                                      lc['err'][i])

    plt.figure(4102, figsize=(8, 6))
    plt.clf()
    plt.suptitle(f'Bandpass {i}: {lc.wave_low.values[i]:.3f} - '
                 f'{lc.wave_hi.values[i]:.3f}')
    ax = plt.subplot(111)
    time_modifier = np.floor(np.ma.min(lc.time.values))
    
    # Plot the normalized light curve
    if meta.inst == 'wfc3':
        for p in range(2):
            iscans = np.where(lc.scandir.values == p)[0]

            if len(iscans) > 0:
                plt.errorbar(lc.time.values[iscans]-time_modifier,
                             norm_lcdata[iscans]+0.005*p,
                             norm_lcerr[iscans], fmt='o', color=f'C{p}',
                             mec=f'C{p}', alpha=0.2)
                mad = util.get_mad_1d(norm_lcdata[iscans])
                meta.mad_s4_binned.append(mad)
                log.writelog(f'    MAD = {np.round(mad).astype(int)} ppm')
                plt.text(0.05, 0.075+0.05*p,
                         f"MAD = {np.round(mad).astype(int)} ppm",
                         transform=ax.transAxes, color=f'C{p}')
    else:
        plt.errorbar(lc.time.values-time_modifier, norm_lcdata, norm_lcerr,
                     fmt='o', color=f'C{i}', mec=f'C{i}', alpha=0.2)
        mad = util.get_mad_1d(norm_lcdata)
        meta.mad_s4_binned.append(mad)
        log.writelog(f'    MAD = {np.round(mad).astype(int)} ppm')
        plt.text(0.05, 0.1, f"MAD = {np.round(mad).astype(int)} ppm",
                 transform=ax.transAxes, color='k')
>>>>>>> 70634384
    plt.ylabel('Normalized Flux')
    time_units = lc.data.attrs['time_units']
    plt.xlabel(f'Time [{time_units} - {time_modifier}]')

    fig.subplots_adjust(left=0.10, right=0.95, bottom=0.10, top=0.90,
                        hspace=0.20, wspace=0.3)
    fname = f'figs{os.sep}Fig4102_{fname_tag}_1D_LC'+figure_filetype
    fig.savefig(meta.outputdir+fname, bbox_inches='tight', dpi=300)
    if not meta.hide_plots:
        plt.pause(0.2)


def drift1d(meta, lc):
    '''Plot the 1D drift/jitter results. (Fig 4103)

    Parameters
    ----------
    meta : eureka.lib.readECF.MetaClass
        The metadata object.
    lc : Xarray Dataset
        The light curve object containing drift arrays.
    '''
    plt.figure(4103, figsize=(8, 4))
    plt.clf()
    plt.plot(np.arange(meta.n_int)[np.where(~lc.driftmask)],
             lc.drift1d[np.where(~lc.driftmask)], '.',
             label='Good Drift Points')
    plt.plot(np.arange(meta.n_int)[np.where(lc.driftmask)],
             lc.drift1d[np.where(lc.driftmask)], '.',
             label='Interpolated Drift Points')
    plt.ylabel('Spectrum Drift Along x')
    plt.xlabel('Frame Number')
    plt.legend(loc='best')
    plt.tight_layout()
    fname = 'figs'+os.sep+'fig4103_Drift'+figure_filetype
    plt.savefig(meta.outputdir+fname, bbox_inches='tight', dpi=300)
    if not meta.hide_plots:
        plt.pause(0.2)


def lc_driftcorr(meta, wave_1d, optspec, optmask=None):
    '''Plot a 2D light curve with drift correction. (Fig 4101)

    Parameters
    ----------
    meta : eureka.lib.readECF.MetaClass
        The metadata object.
    wave_1d : ndarray
        Wavelength array with trimmed edges depending on xwindow and ywindow
        which have been set in the S3 ecf.
    optspec : ndarray
        The optimally extracted spectrum.
<<<<<<< HEAD
=======
    optmask : ndarray (1D), optional
        A mask array to use if optspec is not a masked array. Defaults to None
        in which case only the invalid values of optspec will be masked.

    Returns
    -------
    None
>>>>>>> 70634384
    '''
    optspec = np.ma.masked_invalid(optspec)
    optspec = np.ma.masked_where(optmask, optspec)

    plt.figure(4101, figsize=(8, 8))
    plt.clf()
    wmin = meta.wave_min
    wmax = meta.wave_max
    iwmin = np.nanargmin(np.abs(wave_1d-wmin).values)
    iwmax = np.nanargmin(np.abs(wave_1d-wmax).values)
    n_int = optspec.shape[0]
    vmin = 0.97
    vmax = 1.03

    # Normalize the light curve
    norm_lcdata = util.normalize_spectrum(meta, optspec[:, iwmin:iwmax])

    plt.imshow(norm_lcdata, origin='lower', aspect='auto',
               extent=[wmin, wmax, 0, n_int], vmin=vmin, vmax=vmax,
               cmap=plt.cm.RdYlBu_r)
    plt.title("MAD = " + str(np.round(meta.mad_s4).astype(int)) + " ppm")
<<<<<<< HEAD
    # Insert vertical dashed lines at spectroscopic channel edges
    secax = plt.gca().secondary_xaxis('top')
    xticks = np.unique(np.concatenate([meta.wave_low, meta.wave_hi]))
    secax.set_xticks(xticks, np.round(xticks, 6), rotation=90,
                     fontsize='xx-small')
    plt.vlines(xticks, 0, n_int, '0.3', 'dashed')
=======

    if meta.nspecchan > 1:
        # Insert vertical dashed lines at spectroscopic channel edges
        secax = plt.gca().secondary_xaxis('top')
        xticks = np.unique(np.concatenate([meta.wave_low, meta.wave_hi]))
        secax.set_xticks(xticks, np.round(xticks, 6), rotation=90,
                         fontsize='xx-small')
        plt.vlines(xticks, 0, n_int, '0.3', 'dashed')

>>>>>>> 70634384
    plt.ylabel('Integration Number')
    plt.xlabel(r'Wavelength ($\mu m$)')
    plt.colorbar(label='Normalized Flux')
    plt.tight_layout()
    fname = 'figs'+os.sep+'fig4101_2D_LC'+figure_filetype
    plt.savefig(meta.outputdir+fname, bbox_inches='tight', dpi=300)
    if meta.hide_plots:
        plt.close()
    else:
        plt.pause(0.2)
    return


def cc_spec(meta, ref_spec, fit_spec, n):
    '''Compare the spectrum used for cross-correlation with the current
    spectrum (Fig 4301).

    Parameters
    ----------
    meta : eureka.lib.readECF.MetaClass
        The metadata object.
    ref_spec : ndarray (1D)
        The reference spectrum used for cross-correlation.
    fit_spec : ndarray (1D)
        The extracted spectrum for the current integration.
    n : int
        The current integration number.
    '''
    plt.figure(4301, figsize=(8, 8))
    plt.clf()
    plt.title(f'Cross Correlation - Spectrum {n}')
    nx = len(ref_spec)
    plt.plot(np.arange(nx), ref_spec, '-', label='Reference Spectrum')
    plt.plot(np.arange(meta.drift_range, nx-meta.drift_range), fit_spec, '-',
             label='Current Spectrum')
    plt.legend(loc='best')
    plt.tight_layout()
    int_number = str(n).zfill(int(np.floor(np.log10(meta.n_int))+1))
    fname = 'figs'+os.sep+f'fig4301_int{int_number}_CC_Spec'+figure_filetype
    plt.savefig(meta.outputdir+fname, bbox_inches='tight', dpi=300)
    if not meta.hide_plots:
        plt.pause(0.2)


def cc_vals(meta, vals, n):
    '''Make the cross-correlation strength plot (Fig 4302).

    Parameters
    ----------
    meta : eureka.lib.readECF.MetaClass
        The metadata object.
    vals : ndarray (1D)
        The cross-correlation strength.
    n : int
        The current integration number.
    '''
    plt.figure(4302, figsize=(8, 8))
    plt.clf()
    plt.title(f'Cross Correlation - Values {n}')
    plt.plot(np.arange(-meta.drift_range, meta.drift_range+1), vals, '.')
    plt.tight_layout()
    int_number = str(n).zfill(int(np.floor(np.log10(meta.n_int))+1))
    fname = 'figs'+os.sep+f'fig4302_int{int_number}_CC_Vals'+figure_filetype
    plt.savefig(meta.outputdir+fname, bbox_inches='tight', dpi=300)
    if not meta.hide_plots:
        plt.pause(0.2)<|MERGE_RESOLUTION|>--- conflicted
+++ resolved
@@ -5,11 +5,7 @@
 from ..lib.plots import figure_filetype
 
 
-<<<<<<< HEAD
 def binned_lightcurve(meta, log, lc, i, white=False):
-=======
-def binned_lightcurve(meta, log, lc, i):
->>>>>>> 70634384
     '''Plot each spectroscopic light curve. (Figs 4102)
 
     Parameters
@@ -25,47 +21,27 @@
     white : bool, optional
         Is this figure for the additional white-light light curve
     '''
-<<<<<<< HEAD
     fig = plt.figure(4102, figsize=(8, 6))
     fig.clf()
     ax = fig.gca()
     if white:
         fig.suptitle(f'White-light Bandpass {i}: {meta.wave_min:.3f} - '
                      f'{meta.wave_max:.3f}')
-        # Normalized light curve
-        norm_lcdata = (lc['flux_white'][0] /
-                       np.nanmedian(lc['flux_white']))
-        norm_lcerr = (lc['err_white'][0] /
-                      np.nanmedian(lc['err_white']))
+        # Normalize the light curve
+        norm_lcdata, norm_lcerr = util.normalize_spectrum(meta,
+                                                          lc['flux_white'][i],
+                                                          lc['err_white'][i])
         i = 0
         fname_tag = 'white'
     else:
         fig.suptitle(f'Bandpass {i}: {lc.wave_low.values[i]:.3f} - '
                      f'{lc.wave_hi.values[i]:.3f}')
-        # Normalized light curve
-        norm_lcdata = lc['data'][i]/np.nanmedian(lc['data'][i].values)
-        norm_lcerr = lc['err'][i]/np.nanmedian(lc['data'][i].values)
+        # Normalize the light curve
+        norm_lcdata, norm_lcerr = util.normalize_spectrum(meta, lc['data'][i],
+                                                          lc['err'][i])
         ch_number = str(i).zfill(int(np.floor(np.log10(meta.nspecchan))+1))
         fname_tag = f'ch{ch_number}'
-
-    time_modifier = np.floor(lc.time.values[0])
-    ax.errorbar(lc.time-time_modifier, norm_lcdata, norm_lcerr, fmt='o',
-                color=f'C{i}', mec=f'C{i}', alpha=0.2)
-    mad = util.get_mad_1d(norm_lcdata)
-    meta.mad_s4_binned.append(mad)
-    log.writelog(f'    MAD = {np.round(mad).astype(int)} ppm')
-    plt.text(0.05, 0.1, f"MAD = {np.round(mad).astype(int)} ppm",
-             transform=ax.transAxes, color='k')
-=======
-    # Normalize the light curve
-    norm_lcdata, norm_lcerr = util.normalize_spectrum(meta, lc['data'][i],
-                                                      lc['err'][i])
-
-    plt.figure(4102, figsize=(8, 6))
-    plt.clf()
-    plt.suptitle(f'Bandpass {i}: {lc.wave_low.values[i]:.3f} - '
-                 f'{lc.wave_hi.values[i]:.3f}')
-    ax = plt.subplot(111)
+        
     time_modifier = np.floor(np.ma.min(lc.time.values))
     
     # Plot the normalized light curve
@@ -74,10 +50,10 @@
             iscans = np.where(lc.scandir.values == p)[0]
 
             if len(iscans) > 0:
-                plt.errorbar(lc.time.values[iscans]-time_modifier,
-                             norm_lcdata[iscans]+0.005*p,
-                             norm_lcerr[iscans], fmt='o', color=f'C{p}',
-                             mec=f'C{p}', alpha=0.2)
+                ax.errorbar(lc.time.values[iscans]-time_modifier,
+                            norm_lcdata[iscans]+0.005*p,
+                            norm_lcerr[iscans], fmt='o', color=f'C{p}',
+                            mec=f'C{p}', alpha=0.2)
                 mad = util.get_mad_1d(norm_lcdata[iscans])
                 meta.mad_s4_binned.append(mad)
                 log.writelog(f'    MAD = {np.round(mad).astype(int)} ppm')
@@ -92,7 +68,6 @@
         log.writelog(f'    MAD = {np.round(mad).astype(int)} ppm')
         plt.text(0.05, 0.1, f"MAD = {np.round(mad).astype(int)} ppm",
                  transform=ax.transAxes, color='k')
->>>>>>> 70634384
     plt.ylabel('Normalized Flux')
     time_units = lc.data.attrs['time_units']
     plt.xlabel(f'Time [{time_units} - {time_modifier}]')
@@ -145,16 +120,9 @@
         which have been set in the S3 ecf.
     optspec : ndarray
         The optimally extracted spectrum.
-<<<<<<< HEAD
-=======
     optmask : ndarray (1D), optional
         A mask array to use if optspec is not a masked array. Defaults to None
         in which case only the invalid values of optspec will be masked.
-
-    Returns
-    -------
-    None
->>>>>>> 70634384
     '''
     optspec = np.ma.masked_invalid(optspec)
     optspec = np.ma.masked_where(optmask, optspec)
@@ -176,14 +144,6 @@
                extent=[wmin, wmax, 0, n_int], vmin=vmin, vmax=vmax,
                cmap=plt.cm.RdYlBu_r)
     plt.title("MAD = " + str(np.round(meta.mad_s4).astype(int)) + " ppm")
-<<<<<<< HEAD
-    # Insert vertical dashed lines at spectroscopic channel edges
-    secax = plt.gca().secondary_xaxis('top')
-    xticks = np.unique(np.concatenate([meta.wave_low, meta.wave_hi]))
-    secax.set_xticks(xticks, np.round(xticks, 6), rotation=90,
-                     fontsize='xx-small')
-    plt.vlines(xticks, 0, n_int, '0.3', 'dashed')
-=======
 
     if meta.nspecchan > 1:
         # Insert vertical dashed lines at spectroscopic channel edges
@@ -193,7 +153,6 @@
                          fontsize='xx-small')
         plt.vlines(xticks, 0, n_int, '0.3', 'dashed')
 
->>>>>>> 70634384
     plt.ylabel('Integration Number')
     plt.xlabel(r'Wavelength ($\mu m$)')
     plt.colorbar(label='Normalized Flux')
