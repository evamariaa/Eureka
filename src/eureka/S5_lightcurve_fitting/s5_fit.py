import numpy as np
import os
import time as time_pkg
from glob import glob
from copy import deepcopy
import astraeus.xarrayIO as xrio

from ..lib import manageevent as me
from ..lib import readECF
from ..lib import util, logedit
from ..lib.readEPF import Parameters
from . import lightcurve
from . import models as m
try:
    from . import differentiable_models as dm
except:
    # PyMC3 hasn't been installed
    pass


def fitlc(eventlabel, ecf_path=None, s4_meta=None, input_meta=None):
    '''Fits 1D spectra with various models and fitters.

    Parameters
    ----------
    eventlabel : str
        The unique identifier for these data.
    ecf_path : str; optional
        The absolute or relative path to where ecfs are stored.
        Defaults to None which resolves to './'.
    s4_meta : eureka.lib.readECF.MetaClass; optional
        The metadata object from Eureka!'s S4 step (if running S4 and S5
        sequentially). Defaults to None.
    input_meta : eureka.lib.readECF.MetaClass; optional
        An optional input metadata object, so you can manually edit the meta
        object without having to edit the ECF file.

    Returns
    -------
    meta : eureka.lib.readECF.MetaClass
        The metadata object with attributes added by S5.

    Notes
    -----
    History:

    - November 12-December 15, 2021 Megan Mansfield
        Original version
    - December 17-20, 2021 Megan Mansfield
        Connecting S5 to S4 outputs
    - December 17-20, 2021 Taylor Bell
        Increasing connectedness of S5 and S4
    - January 7-22, 2022 Megan Mansfield
        Adding ability to do a single shared fit across all channels
    - January - February, 2022 Eva-Maria Ahrer
        Adding GP functionality
    - April 2022 Kevin Stevenson
        Enabled Astraeus
    '''
    s4_meta = deepcopy(s4_meta)
    input_meta = deepcopy(input_meta)

    if input_meta is None:
        # Load Eureka! control file and store values in Event object
        ecffile = 'S5_' + eventlabel + '.ecf'
        meta = readECF.MetaClass(ecf_path, ecffile)
    else:
        meta = input_meta

    meta.eventlabel = eventlabel
    meta.datetime = time_pkg.strftime('%Y-%m-%d')

    if not hasattr(meta, 'multwhite'):
        meta.multwhite = False

    if s4_meta is None:
        # Locate the old MetaClass savefile, and load new ECF into
        # that old MetaClass
        s4_meta, meta.inputdir, meta.inputdir_raw = \
            me.findevent(meta, 'S4', allowFail=False)
    else:
        # Running these stages sequentially, so can safely assume
        # the path hasn't changed
        meta.inputdir = s4_meta.outputdir
        meta.inputdir_raw = meta.inputdir[len(meta.topdir):]

    meta = me.mergeevents(meta, s4_meta)

    if not meta.allapers:
        # The user indicated in the ecf that they only want to consider one
        # aperture in which case the code will consider only the one which
        # made s4_meta. Alternatively, if S4 was run without allapers, S5
        # will already only consider that one
        meta.spec_hw_range = [meta.spec_hw, ]
        meta.bg_hw_range = [meta.bg_hw, ]

    if meta.testing_S5:
        # Only fit a single channel while testing unless doing a shared fit,
        # then do two
        chanrng = 1
    elif meta.multwhite:
        chanrng = int(len(meta.inputdirlist) + 1)
    else:
        chanrng = meta.nspecchan

    # Create directories for Stage 5 outputs
    meta.run_s5 = None
    for spec_hw_val in meta.spec_hw_range:
        for bg_hw_val in meta.bg_hw_range:
            meta.run_s5 = util.makedirectory(meta, 'S5', meta.run_s5,
                                             ap=spec_hw_val, bg=bg_hw_val)

    for spec_hw_val in meta.spec_hw_range:
        for bg_hw_val in meta.bg_hw_range:

            t0 = time_pkg.time()

            meta.spec_hw = spec_hw_val
            meta.bg_hw = bg_hw_val

            # Load in the S4 metadata used for this particular aperture pair
            meta = load_specific_s4_meta_info(meta)
            filename_S4_hold = meta.filename_S4_LCData.split(os.sep)[-1]
            lc = xrio.readXR(meta.inputdir+os.sep+filename_S4_hold)

            # Get the number of integrations in this lightcurve so
            # that we know how to split the flattened arrays
            meta.nints = [len(lc.time.values), ]

            if meta.multwhite:
                # Need to normalize each one if doing a joint fit
                lc_whites = [lc, ]

                for p in range(len(meta.inputdirlist)):
                    # Specify where glob should search for the save file
                    path = os.path.join(meta.topdir, meta.inputdirlist[p])
                    # Search
                    path = glob(path+os.sep+f'**{os.sep}*LCData.h5',
                                recursive=True)
                    if len(path) == 0:
                        raise AssertionError(
                            'Unable to find any LCData save files at '
                            f'{path}')
                    elif len(path) > 1:
                        print(f'WARNING: Found {len(path)} LCData save '
                              f'files... Using {path[0]}')
                    # Use the first file found
                    path = path[0]
                    lc_hold = xrio.readXR(path)
                    meta.wave_low = np.append(meta.wave_low,
                                              lc_hold.wave_low.values)
                    meta.wave_hi = np.append(meta.wave_hi,
                                             lc_hold.wave_hi.values)

                    # Get the number of integrations in this white lightcurve
                    # so that we know how to split the flattened arrays
                    meta.nints = np.append(meta.nints,
                                           len(lc_hold.time.values))

                    lc_whites.append(lc_hold)

            # Get the directory for Stage 5 processing outputs
            meta.outputdir = util.pathdirectory(meta, 'S5', meta.run_s5,
                                                ap=spec_hw_val, bg=bg_hw_val)

            # Copy existing S4 log file and resume log
            meta.s5_logname = meta.outputdir + 'S5_' + meta.eventlabel + ".log"
            log = logedit.Logedit(meta.s5_logname, read=meta.s4_logname)
            log.writelog("\nStarting Stage 5: Light Curve Fitting\n")
            log.writelog(f"Input directory: {meta.inputdir}")
            log.writelog(f"Output directory: {meta.outputdir}")

            # Copy ECF
            log.writelog('Copying S5 control file', mute=(not meta.verbose))
            meta.copy_ecf()

            # Set the intial fitting parameters
            params = Parameters(meta.folder, meta.fit_par)
            # Copy EPF
            log.writelog('Copying S5 parameter control file',
                         mute=(not meta.verbose))
            params.write(meta.outputdir)
            meta.sharedp = False
            meta.whitep = False
            for arg, val in params.dict.items():
                if 'shared' in val:
                    meta.sharedp = True
                if 'white_free' in val or 'white_fixed' in val:
                    meta.whitep = True

            if meta.sharedp and meta.testing_S5:
                chanrng = min([2, meta.nspecchan])

            if hasattr(meta, 'manual_clip') and meta.manual_clip is not None:
                # Remove requested data points
                if meta.multwhite:
                    for p in range(len(meta.inputdirlist)+1):
                        meta, lc_whites[p], log = \
                            util.manual_clip(lc_whites[p], meta, log)
                        meta.nints[p] = len(lc_whites[p].time.values)
                else:
                    meta, lc, log = util.manual_clip(lc, meta, log)

            # Subtract off the user provided time value to avoid floating
            # point precision problems when fitting for values like t0
            offset = params.time_offset.value
            time = lc.time.values - offset
            if offset != 0:
                time_units = lc.data.attrs['time_units']+f' - {offset}'
            else:
                time_units = lc.data.attrs['time_units']
            meta.time = lc.time.values
            # Record units for Stage 6
            meta.time_units = time_units
            meta.wave_units = lc.data.attrs['wave_units']

            # Collect the covariates for potential decorrelation
            centroid_param_list = []
            for centroid_param in ['centroid_x', 'centroid_sx',
                                   'centroid_y', 'centroid_sy']:
                if hasattr(lc, centroid_param):
                    centroid_param_list.append(
                        np.ma.masked_invalid(
                            getattr(lc, centroid_param).values))
                else:
                    centroid_param_list.append(
                        np.zeros_like(lc.time.values))
            xpos, xwidth, ypos, ywidth = centroid_param_list

            # make citations for current stage
            util.make_citations(meta, 5)

            # If any of the parameters' ptypes are set to 'white_free', enforce
            # a Gaussian prior based on a white-light light curve fit. If any
            # are 'white_fixed' freeze them to the white-light curve best fit
            if meta.whitep:
                if meta.use_generate_ld:
                    # Load limb-darkening coefficients made in Stage 4
                    ld_str = meta.use_generate_ld
                    if not hasattr(lc, ld_str + '_lin'):
                        raise Exception("Exotic-ld coefficients have not "
                                        "been calculated in Stage 4")
                    log.writelog("\nUsing generated limb-darkening "
                                 f"coefficients with {ld_str} \n")
                    ld_coeffs = [lc[ld_str + '_lin_white'].values,
                                 lc[ld_str + '_quad_white'].values,
                                 lc[ld_str + '_nonlin_3para_white'].values,
                                 lc[ld_str + '_nonlin_4para_white'].values]
                elif meta.ld_file:
                    # Load limb-darkening coefficients from a custom file
                    ld_fix_file = str(meta.ld_file_white)
                    try:
                        ld_coeffs = np.loadtxt(ld_fix_file)
                    except FileNotFoundError:
                        raise Exception("The limb-darkening file "
                                        f"{ld_fix_file} could not be found.")
                    if len(ld_coeffs.shape) == 1:
                        ld_coeffs = ld_coeffs[np.newaxis, :]
                else:
                    ld_coeffs = None

                # Make a long list of parameters for each channel
                longparamlist, paramtitles = make_longparamlist(meta, params,
                                                                1)

                log.writelog("\nStarting Fit of White-light Light Curve\n")

                # Get the flux and error measurements for
                # the current channel
                mask = lc.mask_white.values
                flux = np.ma.masked_where(mask, lc.flux_white.values)
                flux_err = np.ma.masked_where(mask, lc.err_white.values)

                # Normalize flux and uncertainties to avoid large
                # flux values
                flux, flux_err = util.normalize_spectrum(meta, flux, flux_err)

                meta, params = fit_channel(meta, time, flux, 0, flux_err,
                                           eventlabel, params, log,
                                           longparamlist, time_units,
                                           paramtitles, 1, ld_coeffs,
                                           xpos, ypos, xwidth, ywidth, True)

                # Save results
                log.writelog('Saving results', mute=(not meta.verbose))
                me.saveevent(meta, meta.outputdir+'S5_'+meta.eventlabel +
                             "_white_Meta_Save", save=[])

            if meta.use_generate_ld:
                # Load limb-darkening coefficients made in Stage 4
                ld_str = meta.use_generate_ld
                if not hasattr(lc, ld_str + '_lin'):
                    raise Exception("Exotic-ld coefficients have not been " +
                                    "calculated in Stage 4")
                log.writelog("\nUsing generated limb-darkening coefficients " +
                             f"with {ld_str} \n")
                ld_coeffs = [lc[ld_str + '_lin'].values,
                             lc[ld_str + '_quad'].values,
                             lc[ld_str + '_nonlin_3para'].values,
                             lc[ld_str + '_nonlin_4para'].values]
            elif meta.ld_file:
                # Load limb-darkening coefficients from a custom file
                ld_fix_file = str(meta.ld_file)
                try:
                    ld_coeffs = np.loadtxt(ld_fix_file)
                except FileNotFoundError:
                    raise Exception("The limb-darkening file " + ld_fix_file +
                                    " could not be found.")
                if len(ld_coeffs.shape) == 1:
                    ld_coeffs = ld_coeffs[np.newaxis, :]
            else:
                ld_coeffs = None

            # Make a long list of parameters for each channel
            longparamlist, paramtitles = make_longparamlist(meta, params,
                                                            chanrng)

            # Joint White Light Fits (may have different time axis)
            if meta.multwhite:
                log.writelog("\nStarting Shared Fit of White Lights\n")

                flux = np.ma.masked_array([])
                flux_err = np.ma.masked_array([])
                time = np.ma.masked_array([])
                xpos = np.ma.masked_array([])
                ypos = np.ma.masked_array([])
                xwidth = np.ma.masked_array([])
                ywidth = np.ma.masked_array([])

                for pi in range(len(meta.inputdirlist)+1):
                    mask = lc_whites[pi].mask.values[0, :]
                    flux_temp = np.ma.masked_where(
                        mask, lc_whites[pi].data.values[0, :])
                    err_temp = np.ma.masked_where(
                        mask, lc_whites[pi].err.values[0, :])
                    flux_temp, err_temp = util.normalize_spectrum(
                        meta, flux_temp, err_temp)
                    time_temp = lc_whites[pi].time.values - offset
                    flux = np.ma.append(flux, flux_temp)
                    flux_err = np.ma.append(flux_err, err_temp)
                    time = np.ma.append(time, time_temp)

                    if hasattr(lc_whites[pi], 'centroid_x'):
                        xpos_temp = np.ma.masked_invalid(
                            lc_whites[pi].centroid_x.values)
                        xwidth_temp = np.ma.masked_invalid(
                            lc_whites[pi].centroid_sx.values)
                    else:
                        xpos_temp = None
                        xwidth_temp = None
                    if hasattr(lc_whites[pi], 'centroid_y'):
                        ypos_temp = np.ma.masked_invalid(
                            lc_whites[pi].centroid_y.values)
                        ywidth_temp = np.ma.masked_invalid(
                            lc_whites[pi].centroid_sy.values)
                    else:
                        ypos_temp = None
                        ywidth_temp = None

                    xpos = np.ma.append(xpos, xpos_temp)
                    ypos = np.ma.append(ypos, ypos_temp)
                    xwidth = np.ma.append(xwidth, xwidth_temp)
                    ywidth = np.ma.append(ywidth, ywidth_temp)

                meta, params = fit_channel(meta, time, flux, 0, flux_err,
                                           eventlabel, params, log,
                                           longparamlist, time_units,
                                           paramtitles, chanrng, ld_coeffs,
                                           xpos, ypos, xwidth, ywidth)

                # Save results
                log.writelog('Saving results')
                me.saveevent(meta, (meta.outputdir+'S5_'+meta.eventlabel +
                                    "_Meta_Save"), save=[])

            # Now fit the multi-wavelength light curves
            elif meta.sharedp and not meta.multwhite:
                # Get the number of exposures in this lightcurve so
                # that we know how to split the flattened arrays
                size = len(lc.time.values)
                meta.nints = np.ones(chanrng, dtype=int)*size

                log.writelog(f"\nStarting Shared Fit of {chanrng} Channels\n")

                flux = np.ma.masked_array([])
                flux_err = np.ma.masked_array([])
                for channel in range(chanrng):
                    mask = lc.mask.values[channel, :]
                    flux_temp = np.ma.masked_where(mask,
                                                   lc.data.values[channel, :])
                    err_temp = np.ma.masked_where(mask,
                                                  lc.err.values[channel, :])
                    flux_temp, err_temp = util.normalize_spectrum(meta,
                                                                  flux_temp,
                                                                  err_temp)
                    flux = np.ma.append(flux, flux_temp)
                    flux_err = np.ma.append(flux_err, err_temp)

                meta, params = fit_channel(meta, time, flux, 0, flux_err,
                                           eventlabel, params, log,
                                           longparamlist, time_units,
                                           paramtitles, chanrng, ld_coeffs,
                                           xpos, ypos, xwidth, ywidth)

                # Save results
                log.writelog('Saving results')
                me.saveevent(meta, (meta.outputdir+'S5_'+meta.eventlabel +
                                    "_Meta_Save"), save=[])
            else:
                for channel in range(chanrng):
                    log.writelog(f"\nStarting Channel {channel+1} of "
                                 f"{chanrng}\n")

                    # Get the flux and error measurements for
                    # the current channel
                    mask = lc.mask.values[channel, :]
                    flux = np.ma.masked_where(mask,
                                              lc.data.values[channel, :])
                    flux_err = np.ma.masked_where(mask,
                                                  lc.err.values[channel, :])

                    # Normalize flux and uncertainties to avoid large
                    # flux values
                    flux, flux_err = util.normalize_spectrum(meta, flux,
                                                             flux_err)

                    meta, params = fit_channel(meta, time, flux, channel,
                                               flux_err, eventlabel, params,
                                               log, longparamlist, time_units,
                                               paramtitles, chanrng, ld_coeffs,
                                               xpos, ypos, xwidth, ywidth)

                    # Save results
                    log.writelog('Saving results', mute=(not meta.verbose))
                    me.saveevent(meta, (meta.outputdir+'S5_'+meta.eventlabel +
                                        "_Meta_Save"), save=[])

            # Calculate total time
            total = (time_pkg.time() - t0) / 60.
            log.writelog('\nTotal time (min): ' + str(np.round(total, 2)))

            log.closelog()

    return meta


def fit_channel(meta, time, flux, chan, flux_err, eventlabel, params,
                log, longparamlist, time_units, paramtitles, chanrng, ldcoeffs,
                xpos, ypos, xwidth, ywidth, white=False):
    """Run a fit for one channel or perform a shared fit.

    Parameters
    ----------
    meta : eureka.lib.readECF.MetaClass
        The metadata object.
    time : ndarray
        The time array.
    flux : ndarray
        The flux array.
    chan : int
        The current channel number.
    flux_err : ndarray
        The uncertainty on each data point.
    eventlabel : str
        The unique identifier for this analysis.
    params : eureka.lib.readEPF.Parameters
        The Parameters object containing the fitted parameters
        and their priors.
    log : logedit.Logedit
        The current log in which to output messages from this current stage.
    longparamlist : list
        The long list of all parameters relevant to this fit.
    time_units : str
        The units of the time array.
    paramtitles : list
        The names of the fitted parameters.
    chanrng : int
        The number of fitted channels.
    ldcoeffs : list
        Limb-darkening coefficients if used from Stage 4, otherwise None.
    white : bool; optional
        Is this a white-light fit? Defaults to False.

    Returns
    -------
    meta : eureka.lib.readECF.MetaClass
        The updated metadata object.
    """
    # Load the relevant values into the LightCurve model object
    lc_model = lightcurve.LightCurve(time, flux, chan, chanrng, log,
                                     longparamlist, params,
                                     unc=flux_err, time_units=time_units,
                                     name=eventlabel, share=meta.sharedp,
                                     white=white, multwhite=meta.multwhite,
                                     nints=meta.nints)

    nchannel_fitted = lc_model.nchannel_fitted
    fitted_channels = lc_model.fitted_channels

    if hasattr(meta, 'testing_model') and meta.testing_model:
        # FINDME: Use this area to add systematics into the data
        # when testing new systematics models. In this case, I'm
        # introducing an exponential ramp to test m.ExpRampModel().
        log.writelog('***Adding exponential ramp systematic to light curve***')
        fakeramp = m.ExpRampModel(parameters=params, name='ramp', fmt='r--',
                                  log=log, time=time,
                                  longparamlist=lc_model.longparamlist,
                                  nchannel=chanrng,
                                  nchannel_fitted=nchannel_fitted,
                                  fitted_channels=fitted_channels,
                                  paramtitles=paramtitles)
        fakeramp.coeffs = (np.array([-1, 40, -3, 0, 0, 0]).reshape(1, -1)
                           * np.ones(nchannel_fitted))
        flux *= fakeramp.eval(time=time)
        lc_model.flux = flux

    freenames = []
    for key in params.dict:
        if params.dict[key][1] in ['free', 'shared', 'white_free',
                                   'white_fixed']:
            freenames.append(key)
    freenames = np.array(freenames)

    if not hasattr(meta, 'recenter_ld_prior'):
        meta.recenter_ld_prior = True

    # Make the astrophysical and detector models
    modellist = []
    if 'starry' in meta.run_myfuncs:
        # Fixed any masked uncertainties
        masked = np.logical_or(np.ma.getmaskarray(flux),
                               np.ma.getmaskarray(flux_err))
        lc_model.unc[masked] = np.ma.median(lc_model.unc)
        lc_model.unc_fit[masked] = np.ma.median(lc_model.unc_fit)
        lc_model.unc.mask = False
        lc_model.unc_fit.mask = False

        t_starry = dm.StarryModel(parameters=params, name='starry',
                                  fmt='r--', log=log,
                                  time=time, time_units=time_units,
                                  freenames=freenames,
                                  longparamlist=lc_model.longparamlist,
                                  nchannel=chanrng,
                                  nchannel_fitted=nchannel_fitted,
                                  fitted_channels=fitted_channels,
                                  paramtitles=paramtitles,
                                  ld_from_S4=meta.use_generate_ld,
                                  ld_from_file=meta.ld_file,
                                  ld_coeffs=ldcoeffs,
                                  recenter_ld_prior=meta.recenter_ld_prior,
                                  multwhite=lc_model.multwhite,
                                  nints=lc_model.nints)
        modellist.append(t_starry)
        meta.ydeg = t_starry.ydeg
    if 'batman_tr' in meta.run_myfuncs:
        t_transit = m.BatmanTransitModel(parameters=params, name='transit',
                                         fmt='r--', log=log, time=time,
                                         time_units=time_units,
                                         freenames=freenames,
                                         longparamlist=lc_model.longparamlist,
                                         nchannel=chanrng,
                                         nchannel_fitted=nchannel_fitted,
                                         fitted_channels=fitted_channels,
                                         paramtitles=paramtitles,
                                         ld_from_S4=meta.use_generate_ld,
                                         ld_from_file=meta.ld_file,
                                         ld_coeffs=ldcoeffs,
                                         recenter_ld_prior=meta.recenter_ld_prior,  # noqa: E501
                                         multwhite=lc_model.multwhite,
                                         nints=lc_model.nints)
        modellist.append(t_transit)
    if 'batman_ecl' in meta.run_myfuncs:
        t_eclipse = m.BatmanEclipseModel(parameters=params, name='eclipse',
                                         fmt='r--', log=log, time=time,
                                         time_units=time_units,
                                         freenames=freenames,
                                         longparamlist=lc_model.longparamlist,
                                         nchannel=chanrng,
                                         nchannel_fitted=nchannel_fitted,
                                         fitted_channels=fitted_channels,
                                         paramtitles=paramtitles,
                                         multwhite=lc_model.multwhite,
                                         nints=lc_model.nints)
        modellist.append(t_eclipse)
    if 'sinusoid_pc' in meta.run_myfuncs and 'starry' in meta.run_myfuncs:
        model_names = np.array([model.name for model in modellist])
        # Nest the starry model inside of the phase curve model
        starry_model = modellist.pop(np.where(model_names == 'starry')[0][0])
        t_phase = \
            dm.SinusoidPhaseCurveModel(starry_model,
                                       parameters=params, name='phasecurve',
                                       fmt='r--', log=log, time=time,
                                       time_units=time_units,
                                       freenames=freenames,
                                       longparamlist=lc_model.longparamlist,
                                       nchannel=chanrng,
                                       nchannel_fitted=nchannel_fitted,
                                       fitted_channels=fitted_channels,
                                       paramtitles=paramtitles,
                                       multwhite=lc_model.multwhite,
                                       nints=lc_model.nints)
        modellist.append(t_phase)
    elif 'sinusoid_pc' in meta.run_myfuncs:
        model_names = np.array([model.name for model in modellist])
        t_model = None
        e_model = None
        # Nest any transit and/or eclipse models inside of the
        # phase curve model
        if 'transit' in model_names:
            t_model = modellist.pop(np.where(model_names == 'transit')[0][0])
            model_names = np.array([model.name for model in modellist])
        if 'eclipse' in model_names:
            e_model = modellist.pop(np.where(model_names == 'eclipse')[0][0])
            model_names = np.array([model.name for model in modellist])
        # Check if should enforce positivity
        if not hasattr(meta, 'force_positivity'):
            meta.force_positivity = False
        t_phase = \
            m.SinusoidPhaseCurveModel(parameters=params, name='phasecurve',
                                      fmt='r--', log=log, time=time,
                                      time_units=time_units,
                                      freenames=freenames,
                                      longparamlist=lc_model.longparamlist,
                                      nchannel=chanrng,
                                      nchannel_fitted=nchannel_fitted,
                                      fitted_channels=fitted_channels,
                                      paramtitles=paramtitles,
                                      force_positivity=meta.force_positivity,
                                      transit_model=t_model,
                                      eclipse_model=e_model,
                                      multwhite=lc_model.multwhite,
                                      nints=lc_model.nints)
        modellist.append(t_phase)
    if 'polynomial' in meta.run_myfuncs:
        if 'starry' in meta.run_myfuncs:
            PolynomialModel = dm.PolynomialModel
        else:
            PolynomialModel = m.PolynomialModel
        t_polynom = PolynomialModel(parameters=params, name='polynom',
                                    fmt='r--', log=log, time=time,
                                    time_units=time_units,
                                    freenames=freenames,
                                    longparamlist=lc_model.longparamlist,
                                    nchannel=chanrng,
                                    nchannel_fitted=nchannel_fitted,
                                    fitted_channels=fitted_channels,
                                    paramtitles=paramtitles,
                                    multwhite=lc_model.multwhite,
                                    nints=lc_model.nints)
        modellist.append(t_polynom)
    if 'step' in meta.run_myfuncs:
        if 'starry' in meta.run_myfuncs:
            StepModel = dm.StepModel
        else:
            StepModel = m.StepModel
        t_step = StepModel(parameters=params, name='step', fmt='r--',
                           log=log, time=time, time_units=time_units,
                           freenames=freenames,
                           longparamlist=lc_model.longparamlist,
                           nchannel=chanrng,
                           nchannel_fitted=nchannel_fitted,
                           fitted_channels=fitted_channels,
                           paramtitles=paramtitles,
                           multwhite=lc_model.multwhite,
                           nints=lc_model.nints)
        modellist.append(t_step)
    if 'expramp' in meta.run_myfuncs:
        if 'starry' in meta.run_myfuncs:
            ExpRampModel = dm.ExpRampModel
        else:
            ExpRampModel = m.ExpRampModel
<<<<<<< HEAD
        t_expramp = ExpRampModel(parameters=params, name='ramp', fmt='r--',
                                 log=log, time=time, time_units=time_units,
                                 freenames=freenames,
                                 longparamlist=lc_model.longparamlist,
                                 nchan=lc_model.nchannel_fitted,
                                 paramtitles=paramtitles)
        modellist.append(t_expramp)
    if 'hstramp' in meta.run_myfuncs:
        if 'starry' in meta.run_myfuncs:
            HSTRampModel = dm.HSTRampModel
        else:
            HSTRampModel = m.HSTRampModel
        t_hstramp = HSTRampModel(parameters=params, name='hstramp', fmt='r--',
                                 log=log, time=time, time_units=time_units,
                                 freenames=freenames,
                                 longparamlist=lc_model.longparamlist,
                                 nchan=lc_model.nchannel_fitted,
                                 paramtitles=paramtitles)
        modellist.append(t_hstramp)
=======
        t_ramp = ExpRampModel(parameters=params, name='ramp', fmt='r--',
                              log=log, time=time, time_units=time_units,
                              freenames=freenames,
                              longparamlist=lc_model.longparamlist,
                              nchannel=chanrng,
                              nchannel_fitted=nchannel_fitted,
                              fitted_channels=fitted_channels,
                              paramtitles=paramtitles,
                              multwhite=lc_model.multwhite,
                              nints=lc_model.nints)
        modellist.append(t_ramp)
>>>>>>> 5c585fb4
    if 'xpos' in meta.run_myfuncs:
        if 'starry' in meta.run_myfuncs:
            CentroidModel = dm.CentroidModel
        else:
            CentroidModel = m.CentroidModel
        t_cent = CentroidModel(parameters=params, name='xpos', fmt='r--',
                               log=log, time=time, time_units=time_units,
                               freenames=freenames,
                               longparamlist=lc_model.longparamlist,
                               nchannel=chanrng,
                               nchannel_fitted=nchannel_fitted,
                               fitted_channels=fitted_channels,
                               paramtitles=paramtitles,
                               axis='xpos', centroid=xpos,
                               multwhite=lc_model.multwhite,
                               nints=lc_model.nints)
        modellist.append(t_cent)
    if 'xwidth' in meta.run_myfuncs:
        if 'starry' in meta.run_myfuncs:
            CentroidModel = dm.CentroidModel
        else:
            CentroidModel = m.CentroidModel
        t_cent = CentroidModel(parameters=params, name='xwidth', fmt='r--',
                               log=log, time=time, time_units=time_units,
                               freenames=freenames,
                               longparamlist=lc_model.longparamlist,
                               nchannel=chanrng,
                               nchannel_fitted=nchannel_fitted,
                               fitted_channels=fitted_channels,
                               paramtitles=paramtitles,
                               axis='xwidth', centroid=xwidth,
                               multwhite=lc_model.multwhite,
                               nints=lc_model.nints)
        modellist.append(t_cent)
    if 'ypos' in meta.run_myfuncs:
        if 'starry' in meta.run_myfuncs:
            CentroidModel = dm.CentroidModel
        else:
            CentroidModel = m.CentroidModel
        t_cent = CentroidModel(parameters=params, name='ypos', fmt='r--',
                               log=log, time=time, time_units=time_units,
                               freenames=freenames,
                               longparamlist=lc_model.longparamlist,
                               nchannel=chanrng,
                               nchannel_fitted=nchannel_fitted,
                               fitted_channels=fitted_channels,
                               paramtitles=paramtitles,
                               axis='ypos', centroid=ypos,
                               multwhite=lc_model.multwhite,
                               nints=lc_model.nints)
        modellist.append(t_cent)
    if 'ywidth' in meta.run_myfuncs:
        if 'starry' in meta.run_myfuncs:
            CentroidModel = dm.CentroidModel
        else:
            CentroidModel = m.CentroidModel
        t_cent = CentroidModel(parameters=params, name='ywidth', fmt='r--',
                               log=log, time=time, time_units=time_units,
                               freenames=freenames,
                               longparamlist=lc_model.longparamlist,
                               nchannel=chanrng,
                               nchannel_fitted=nchannel_fitted,
                               fitted_channels=fitted_channels,
                               paramtitles=paramtitles,
                               axis='ywidth', centroid=ywidth,
                               multwhite=lc_model.multwhite,
                               nints=lc_model.nints)
        modellist.append(t_cent)
    if 'GP' in meta.run_myfuncs:
        t_GP = m.GPModel(meta.kernel_class, meta.kernel_inputs, lc_model,
                         parameters=params, name='GP', fmt='r--', log=log,
                         time=time, time_units=time_units,
                         gp_code=meta.GP_package,
                         freenames=freenames,
                         longparamlist=lc_model.longparamlist,
                         nchannel=chanrng,
                         nchannel_fitted=nchannel_fitted,
                         fitted_channels=fitted_channels,
                         paramtitles=paramtitles,
                         multwhite=lc_model.multwhite,
                         nints=lc_model.nints)
        modellist.append(t_GP)

    if 'starry' in meta.run_myfuncs:
        # Only have that one model for starry
        model = dm.CompositePyMC3Model(modellist, parameters=params,
                                       log=log, time=time,
                                       time_units=time_units,
                                       freenames=freenames,
                                       longparamlist=lc_model.longparamlist,
                                       nchannel=chanrng,
                                       nchannel_fitted=nchannel_fitted,
                                       fitted_channels=fitted_channels,
                                       paramtitles=paramtitles,
                                       multwhite=lc_model.multwhite,
                                       nints=lc_model.nints)
    else:
        model = m.CompositeModel(modellist, parameters=params, time=time,
                                 nchannel=chanrng,
                                 nchannel_fitted=nchannel_fitted,
                                 fitted_channels=fitted_channels,
                                 multwhite=lc_model.multwhite,
                                 nints=lc_model.nints)

    # Fit the models using one or more fitters
    log.writelog("=========================")
    if 'lsq' in meta.fit_method:
        log.writelog("Starting lsq fit.")
        model.fitter = 'lsq'
        lc_model.fit(model, meta, log, fitter='lsq')
        log.writelog("Completed lsq fit.")
        log.writelog("-------------------------")
    if 'emcee' in meta.fit_method:
        log.writelog("Starting emcee fit.")
        model.fitter = 'emcee'
        lc_model.fit(model, meta, log, fitter='emcee')
        log.writelog("Completed emcee fit.")
        log.writelog("-------------------------")
    if 'dynesty' in meta.fit_method:
        log.writelog("Starting dynesty fit.")
        model.fitter = 'dynesty'
        lc_model.fit(model, meta, log, fitter='dynesty')
        log.writelog("Completed dynesty fit.")
        log.writelog("-------------------------")
    if 'lmfit' in meta.fit_method:
        log.writelog("Starting lmfit fit.")
        model.fitter = 'lmfit'
        lc_model.fit(model, meta, log, fitter='lmfit')
        log.writelog("Completed lmfit fit.")
        log.writelog("-------------------------")
    if 'exoplanet' in meta.fit_method:
        log.writelog("Starting exoplanet fit.")
        model.fitter = 'exoplanet'
        lc_model.fit(model, meta, log, fitter='exoplanet')
        log.writelog("Completed exoplanet fit.")
        log.writelog("-------------------------")
    if 'nuts' in meta.fit_method:
        log.writelog("Starting PyMC3 NUTS fit.")
        model.fitter = 'nuts'
        lc_model.fit(model, meta, log, fitter='nuts')
        log.writelog("Completed PyMC3 NUTS fit.")
        log.writelog("-------------------------")
    log.writelog("=========================")

    # Plot the results from the fit(s)
    if meta.isplots_S5 >= 1:
        lc_model.plot(meta)

    if white:
        # Update the params to the values and uncertainties from
        # this white-light light curve fit
        best_model = None
        for model in lc_model.results:
            # Non-gradient based models: dynesty > emcee > lsq
            if model.fitter == 'dynesty':
                best_model = model
            elif (model.fitter == 'emcee' and
                  (best_model is None or best_model.fitter == 'lsq')):
                best_model = model
            elif model.fitter == 'lsq' and best_model is None:
                best_model = model
            # Gradient based models: nuts > exoplanet
            elif model.fitter == 'nuts':
                best_model = model
            elif model.fitter == 'exoplanet' and best_model is None:
                best_model = model
        if best_model is None:
            raise AssertionError('Unable to find fitter results')
        for key in params.params:
            ptype = getattr(params, key).ptype
            if 'white' in ptype:
                value = getattr(best_model.components[0].parameters,
                                key).value
                if best_model.fitter in ['lsq', 'exoplanet']:
                    ptype = 'fixed'
                    priorpar1 = None
                    priorpar2 = None
                    prior = None
                else:
                    ptype = ptype[6:]  # Remove 'white_'
                    priorpar1 = value
                    priorpar2 = best_model.errs[key]
                    prior = 'N'
                par = [value, ptype, priorpar1, priorpar2, prior]
                setattr(params, key, par)

    return meta, params


def make_longparamlist(meta, params, chanrng):
    """Make a long list of all relevant parameters.

    Parameters
    ----------
    meta : eureka.lib.readECF.MetaClass
        The current metadata object.
    params : eureka.lib.readEPF.Parameters
        The Parameters object containing the fitted parameters
        and their priors.
    chanrng : int
        The number of fitted channels.

    Returns
    -------
    longparamlist : list
        The long list of all parameters relevant to this fit.
    paramtitles : list
        The names of the fitted parameters.
    """
    if meta.multwhite:
        nspecchan = int(len(meta.inputdirlist)+1)
    elif meta.sharedp and not meta.multwhite:
        nspecchan = chanrng
    else:
        nspecchan = 1

    longparamlist = [[] for i in range(nspecchan)]
    tlist = list(params.dict.keys())
    for param in tlist:
        if 'free' in params.dict[param]:
            longparamlist[0].append(param)
            for c in np.arange(nspecchan-1):
                title = param+'_'+str(c+1)
                params.__setattr__(title, params.dict[param])
                longparamlist[c+1].append(title)
        elif 'shared' in params.dict[param]:
            for c in np.arange(nspecchan):
                longparamlist[c].append(param)
        else:
            for c in np.arange(nspecchan):
                longparamlist[c].append(param)
    paramtitles = longparamlist[0]

    return longparamlist, paramtitles


def load_specific_s4_meta_info(meta):
    """Load the specific S4 MetaClass object used to make this aperture pair.

    Parameters
    ----------
    meta : eureka.lib.readECF.MetaClass
        The current metadata object.

    Returns
    -------
    eureka.lib.readECF.MetaClass
        The current metadata object with values from the old MetaClass.
    """
    inputdir = os.sep.join(meta.inputdir.split(os.sep)[:-2]) + os.sep
    # Get directory containing S4 outputs for this aperture pair
    inputdir += f'ap{meta.spec_hw}_bg{meta.bg_hw}'+os.sep
    # Locate the old MetaClass savefile, and load new ECF into
    # that old MetaClass
    meta.inputdir = inputdir
    s4_meta, meta.inputdir, meta.inputdir_raw = \
        me.findevent(meta, 'S4', allowFail=False)
    filename_S4_LCData = s4_meta.filename_S4_LCData
    # Merge S5 meta into old S4 meta
    meta = me.mergeevents(meta, s4_meta)

    # Make sure the filename_S4_LCData is kept
    meta.filename_S4_LCData = filename_S4_LCData

    return meta<|MERGE_RESOLUTION|>--- conflicted
+++ resolved
@@ -669,7 +669,6 @@
             ExpRampModel = dm.ExpRampModel
         else:
             ExpRampModel = m.ExpRampModel
-<<<<<<< HEAD
         t_expramp = ExpRampModel(parameters=params, name='ramp', fmt='r--',
                                  log=log, time=time, time_units=time_units,
                                  freenames=freenames,
@@ -689,19 +688,6 @@
                                  nchan=lc_model.nchannel_fitted,
                                  paramtitles=paramtitles)
         modellist.append(t_hstramp)
-=======
-        t_ramp = ExpRampModel(parameters=params, name='ramp', fmt='r--',
-                              log=log, time=time, time_units=time_units,
-                              freenames=freenames,
-                              longparamlist=lc_model.longparamlist,
-                              nchannel=chanrng,
-                              nchannel_fitted=nchannel_fitted,
-                              fitted_channels=fitted_channels,
-                              paramtitles=paramtitles,
-                              multwhite=lc_model.multwhite,
-                              nints=lc_model.nints)
-        modellist.append(t_ramp)
->>>>>>> 5c585fb4
     if 'xpos' in meta.run_myfuncs:
         if 'starry' in meta.run_myfuncs:
             CentroidModel = dm.CentroidModel
