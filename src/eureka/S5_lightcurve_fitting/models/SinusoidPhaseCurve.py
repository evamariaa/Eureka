import numpy as np

from .Model import Model
from .AstroModel import PlanetParams, get_ecl_midpt, true_anomaly
from ...lib.split_channels import split


class SinusoidPhaseCurveModel(Model):
    """A sinusoidal phase curve model"""
    def __init__(self, **kwargs):
        """Initialize the phase curve model.

        Parameters
        ----------
        **kwargs : dict
            Additional parameters to pass to
            eureka.S5_lightcurve_fitting.models.Model.__init__().
            Can pass in the parameters, longparamlist, nchan, and
            paramtitles arguments here.
        """
        # Inherit from Model class
        super().__init__(**kwargs)
        self.name = 'sinusoid phase curve'

        # Define model type (physical, systematic, other)
        self.modeltype = 'physical'

        # Set default to not force positivity
        self.force_positivity = getattr(self, 'force_positivity', False)

    def eval(self, channel=None, pid=None, **kwargs):
        """Evaluate the function with the given values.

        Parameters
        ----------
        channel : int; optional
            If not None, only consider one of the channels. Defaults to None.
        pid : int; optional
            Planet ID, default is None which combines the models from
            all planets.
        **kwargs : dict
            Must pass in the time array here if not already set.

        Returns
        -------
        lcfinal : ndarray
            The value of the model at the times self.time.
        """
        if channel is None:
            nchan = self.nchannel_fitted
            channels = self.fitted_channels
        else:
            nchan = 1
            channels = [channel, ]

        if pid is None:
            pid_iter = range(self.num_planets)
        else:
            pid_iter = [pid,]

        # Get the time
        if self.time is None:
            self.time = kwargs.get('time')

        # Set all parameters
        lcfinal = np.ma.array([])
        for c in range(nchan):
            if self.nchannel_fitted > 1:
                chan = channels[c]
            else:
                chan = 0

            time = self.time
            if self.multwhite:
                # Split the arrays that have lengths of the original time axis
                time = split([time, ], self.nints, chan)[0]

            for pid in pid_iter:
                # Initialize model
                pl_params = PlanetParams(self, pid, chan)

                if (pl_params.AmpCos1 == 0 and pl_params.AmpSin1 == 0 and
                        pl_params.AmpCos2 == 0 and pl_params.AmpSin2 == 0):
                    # Don't waste time running the following code
                    phaseVars = np.ma.ones_like(time)
                    continue

                if pl_params.t_secondary is None:
                    # If not explicitly fitting for the time of eclipse, get
                    # the time of eclipse from the time of transit, period,
                    # eccentricity, and argument of periastron
                    pl_params.t_secondary = get_ecl_midpt(pl_params)

                if pl_params.ecc == 0.:
                    # the planet is on a circular orbit
                    t = time - pl_params.t_secondary
                    phi = 2*np.pi/pl_params.per*t
                else:
                    # the planet is on an eccentric orbit
                    anom = true_anomaly(pl_params, time)
                    phi = anom + pl_params.w*np.pi/180 + np.pi/2

                if self.force_positivity:
                    # Check a finely sampled phase range
                    phi2 = np.linspace(0, 2*np.pi, 1000)

                # calculate the phase variations
                if pl_params.AmpCos2 == 0 and pl_params.AmpSin2 == 0:
                    # Skip multiplying by a bunch of zeros to speed up fitting
<<<<<<< HEAD
                    phaseVars = (1. + pl_params.AmpCos1*(np.ma.cos(phi)-1) +
                                 pl_params.AmpSin1*np.ma.sin(phi))
                else:
                    phaseVars = (1. + pl_params.AmpCos1*(np.ma.cos(phi)-1) +
                                 pl_params.AmpSin1*np.ma.sin(phi) +
                                 pl_params.AmpCos2*(np.ma.cos(2*phi)-1) +
                                 pl_params.AmpSin2*np.ma.sin(2*phi))
=======
                    phaseVars = (1. + bm_params.AmpCos1*(np.ma.cos(phi)-1.) +
                                 bm_params.AmpSin1*np.ma.sin(phi))
                    if self.force_positivity:
                        phaseVars2 = (1
                                      + bm_params.AmpCos1*(np.ma.cos(phi2)-1.)
                                      + bm_params.AmpSin1*np.ma.sin(phi2))
                else:
                    phaseVars = (1. + bm_params.AmpCos1*(np.ma.cos(phi)-1.) +
                                 bm_params.AmpSin1*np.ma.sin(phi) +
                                 bm_params.AmpCos2*(np.ma.cos(2.*phi)-1.) +
                                 bm_params.AmpSin2*np.ma.sin(2.*phi))
                    if self.force_positivity:
                        phaseVars2 = (1
                                      + bm_params.AmpCos1*(np.ma.cos(phi2)-1)
                                      + bm_params.AmpSin1*np.ma.sin(phi2)
                                      + bm_params.AmpCos2*(np.ma.cos(2*phi2)-1)
                                      + bm_params.AmpSin2*np.ma.sin(2*phi2))
>>>>>>> 00c987e6

                # If requested, force positive phase variations
                if self.force_positivity and np.ma.any(phaseVars2 <= 0):
                    # Returning nans or infs breaks the fits, so this was
                    # the best I could think of
<<<<<<< HEAD
                    phaseVars = 1e8*np.ma.ones(time.shape)
=======
                    light_curve = 1e6*np.ma.ones(time.shape)
                    continue
>>>>>>> 00c987e6

            lcfinal = np.ma.append(lcfinal, phaseVars)

        return lcfinal<|MERGE_RESOLUTION|>--- conflicted
+++ resolved
@@ -107,44 +107,31 @@
                 # calculate the phase variations
                 if pl_params.AmpCos2 == 0 and pl_params.AmpSin2 == 0:
                     # Skip multiplying by a bunch of zeros to speed up fitting
-<<<<<<< HEAD
-                    phaseVars = (1. + pl_params.AmpCos1*(np.ma.cos(phi)-1) +
+                    phaseVars = (1 +
+                                 pl_params.AmpCos1*(np.ma.cos(phi)-1) +
                                  pl_params.AmpSin1*np.ma.sin(phi))
+                    if self.force_positivity:
+                        phaseVars2 = (1 +
+                                      pl_params.AmpCos1*(np.ma.cos(phi2)-1) +
+                                      pl_params.AmpSin1*np.ma.sin(phi2))
                 else:
-                    phaseVars = (1. + pl_params.AmpCos1*(np.ma.cos(phi)-1) +
+                    phaseVars = (1 +
+                                 pl_params.AmpCos1*(np.ma.cos(phi)-1) +
                                  pl_params.AmpSin1*np.ma.sin(phi) +
                                  pl_params.AmpCos2*(np.ma.cos(2*phi)-1) +
                                  pl_params.AmpSin2*np.ma.sin(2*phi))
-=======
-                    phaseVars = (1. + bm_params.AmpCos1*(np.ma.cos(phi)-1.) +
-                                 bm_params.AmpSin1*np.ma.sin(phi))
                     if self.force_positivity:
-                        phaseVars2 = (1
-                                      + bm_params.AmpCos1*(np.ma.cos(phi2)-1.)
-                                      + bm_params.AmpSin1*np.ma.sin(phi2))
-                else:
-                    phaseVars = (1. + bm_params.AmpCos1*(np.ma.cos(phi)-1.) +
-                                 bm_params.AmpSin1*np.ma.sin(phi) +
-                                 bm_params.AmpCos2*(np.ma.cos(2.*phi)-1.) +
-                                 bm_params.AmpSin2*np.ma.sin(2.*phi))
-                    if self.force_positivity:
-                        phaseVars2 = (1
-                                      + bm_params.AmpCos1*(np.ma.cos(phi2)-1)
-                                      + bm_params.AmpSin1*np.ma.sin(phi2)
-                                      + bm_params.AmpCos2*(np.ma.cos(2*phi2)-1)
-                                      + bm_params.AmpSin2*np.ma.sin(2*phi2))
->>>>>>> 00c987e6
+                        phaseVars2 = (1 +
+                                      pl_params.AmpCos1*(np.ma.cos(phi2)-1) +
+                                      pl_params.AmpSin1*np.ma.sin(phi2) +
+                                      pl_params.AmpCos2*(np.ma.cos(2*phi2)-1) +
+                                      pl_params.AmpSin2*np.ma.sin(2*phi2))
 
                 # If requested, force positive phase variations
                 if self.force_positivity and np.ma.any(phaseVars2 <= 0):
                     # Returning nans or infs breaks the fits, so this was
                     # the best I could think of
-<<<<<<< HEAD
-                    phaseVars = 1e8*np.ma.ones(time.shape)
-=======
-                    light_curve = 1e6*np.ma.ones(time.shape)
-                    continue
->>>>>>> 00c987e6
+                    phaseVars = 1e6*np.ma.ones(time.shape)
 
             lcfinal = np.ma.append(lcfinal, phaseVars)
 
