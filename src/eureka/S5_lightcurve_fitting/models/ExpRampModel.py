--- conflicted
+++ resolved
@@ -50,23 +50,13 @@
             self._time = np.ma.masked_invalid(time_array)
             # Convert to local time
             if self.multwhite:
-<<<<<<< HEAD
-                self.time_local = np.ma.zeros(0)
-                for chan in self.fitted_channels:
-                    # Split the arrays that have lengths
-                    # of the original time axis
-                    time = split([self.time, ], self.nints, chan)[0]
-                    self.time_local = np.ma.append(
-                        self.time_local, time-time[0])
-=======
                 self.time_local = np.ma.zeros(self.time.shape)
                 for chan in self.fitted_channels:
                     # Split the arrays that have lengths
                     # of the original time axis
                     trim1, trim2 = get_trim(self.nints, chan)
                     time = self.time[trim1:trim2]
-                    self.time_local[trim1:trim2] = time - time[0]
->>>>>>> 00c987e6
+                    self.time_local[trim1:trim2] = time-time[0]
             else:
                 self.time_local = self.time - self.time[0]
 
