--- conflicted
+++ resolved
@@ -42,23 +42,13 @@
         if self.time is not None:
             # Convert to local time
             if self.multwhite:
-<<<<<<< HEAD
-                self.time_local = np.ma.zeros(0)
-                for chan in self.fitted_channels:
-                    # Split the arrays that have lengths
-                    # of the original time axis
-                    time = split([self.time, ], self.nints, chan)[0]
-                    self.time_local = np.ma.append(
-                        self.time_local, time-np.ma.mean(time))
-=======
                 self.time_local = np.ma.zeros(self.time.shape)
                 for chan in self.fitted_channels:
                     # Split the arrays that have lengths
                     # of the original time axis
                     trim1, trim2 = get_trim(self.nints, chan)
                     time = self.time[trim1:trim2]
-                    self.time_local[trim1:trim2] = time - time.mean()
->>>>>>> 00c987e6
+                    self.time_local[trim1:trim2] = time-time.mean()
             else:
                 self.time_local = self.time - np.ma.mean(self.time)
 
@@ -103,22 +93,11 @@
             else:
                 chan = 0
             for i in range(10):
-<<<<<<< HEAD
                 if chan == 0:
                     parname = f'c{i}'
                 else:
-                    parname = f'c{i}_{chan}'
+                    parname = f'c{i}_ch{chan}'
                 poly_coeffs[c][i] = getattr(model, parname, 0)
-=======
-                try:
-                    if chan == 0:
-                        poly_coeffs[c][i] = getattr(model, f'c{i}')
-                    else:
-                        poly_coeffs[c][i] = getattr(model,
-                                                    f'c{i}_ch{chan}')
-                except AttributeError:
-                    pass
->>>>>>> 00c987e6
 
         poly_flux = lib.zeros(0)
         for c in range(nchan):
