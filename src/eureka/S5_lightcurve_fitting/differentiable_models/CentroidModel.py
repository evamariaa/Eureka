import numpy as np

import theano
theano.config.gcc__cxxflags += " -fexceptions"
import theano.tensor as tt

# Avoid tonnes of "Cannot construct a scalar test value" messages
import logging
logger = logging.getLogger("theano.tensor.opt")
logger.setLevel(logging.ERROR)

from . import PyMC3Model
from ...lib.split_channels import split, get_trim


class CentroidModel(PyMC3Model):
    """Centroid Model

    This can be used to do a linear decorrelation against the x position
    (axis='xpos'), y position (axis='ypos'), x width (axis='xwidth'),
    or y width (axis='ywidth').

    """
    def __init__(self, **kwargs):
        """Initialize the centroid model.

        Parameters
        ----------
        **kwargs : dict
            Additional parameters to pass to
            eureka.S5_lightcurve_fitting.differentiable_models.PyMC3Model.__init__().
            Can pass in the parameters, longparamlist, nchan,
            paramtitles, axis, and centroid arguments here.
        """
        # Inherit from PyMC3Model class
        super().__init__(**kwargs)
        self.name = self.axis

        # Define model type (physical, systematic, other)
        self.modeltype = 'systematic'

<<<<<<< HEAD
        self.coeff_keys = [f'{self.axis}_{c}' if c > 0 else self.axis
=======
        # Figure out if using xpos, ypos, xwidth, ywidth
        self.axis = kwargs.get('axis')
        self.centroid = kwargs.get('centroid')

        self.coeff_keys = [f'{self.axis}_ch{c}' if c > 0 else self.axis
>>>>>>> 00c987e6
                           for c in range(self.nchannel_fitted)]

    @property
    def centroid(self):
        """A getter for the centroid."""
        return self._centroid

    @centroid.setter
    def centroid(self, centroid_array):
        """A setter for the centroid."""
        self._centroid = np.ma.masked_invalid(centroid_array)
        if self.centroid is not None:
            # Convert to local centroid
            if self.multwhite:
<<<<<<< HEAD
                self.centroid_local = np.ma.zeros(0)
                for chan in self.fitted_channels:
                    # Split the arrays that have lengths
                    # of the original time axis
                    centroid = split([self.centroid, ], self.nints, chan)[0]
                    self.centroid_local = np.ma.append(
                        self.centroid_local, centroid-np.ma.mean(centroid))
=======
                self.centroid_local = np.ma.zeros(self.centroid.shape)
                for chan in self.fitted_channels:
                    # Split the arrays that have lengths
                    # of the original time axis
                    trim1, trim2 = get_trim(self.nints, chan)
                    centroid = self.centroid[trim1:trim2]
                    self.centroid_local[trim1:trim2] = centroid-centroid.mean()
>>>>>>> 00c987e6
            else:
                self.centroid_local = self.centroid - np.ma.mean(self.centroid)

    def eval(self, eval=True, channel=None, **kwargs):
        """Evaluate the function with the given values.

        Parameters
        ----------
        eval : bool; optional
            If true evaluate the model, otherwise simply compile the model.
            Defaults to True.
        channel : int; optional
            If not None, only consider one of the channels. Defaults to None.
        **kwargs : dict
            Must pass in the centroid array here if not already set.

        Returns
        -------
        lcfinal : ndarray
            The value of the model at the centroid self.centroid.
        """
        if channel is None:
            nchan = self.nchannel_fitted
            channels = self.fitted_channels
        else:
            nchan = 1
            channels = [channel, ]

        # Get the centroids
        if self.centroid is None:
            self.centroid = kwargs.get('centroid')

        if eval:
            lib = np.ma
            model = self.fit
        else:
            lib = tt
            model = self.model

        lcfinal = lib.zeros(0)
        for c in range(nchan):
            if self.nchannel_fitted > 1:
                chan = channels[c]
            else:
                chan = 0

            centroid = np.ma.copy(self.centroid_local)
            if self.multwhite:
                # Split the arrays that have lengths of the original time axis
                centroid = split([centroid, ], self.nints, chan)[0]

            coeff = getattr(model, self.coeff_keys[chan])
            lcpiece = 1 + centroid*coeff
            lcfinal = lib.concatenate([lcfinal, lcpiece])
        return lcfinal<|MERGE_RESOLUTION|>--- conflicted
+++ resolved
@@ -39,15 +39,7 @@
         # Define model type (physical, systematic, other)
         self.modeltype = 'systematic'
 
-<<<<<<< HEAD
-        self.coeff_keys = [f'{self.axis}_{c}' if c > 0 else self.axis
-=======
-        # Figure out if using xpos, ypos, xwidth, ywidth
-        self.axis = kwargs.get('axis')
-        self.centroid = kwargs.get('centroid')
-
         self.coeff_keys = [f'{self.axis}_ch{c}' if c > 0 else self.axis
->>>>>>> 00c987e6
                            for c in range(self.nchannel_fitted)]
 
     @property
@@ -62,15 +54,6 @@
         if self.centroid is not None:
             # Convert to local centroid
             if self.multwhite:
-<<<<<<< HEAD
-                self.centroid_local = np.ma.zeros(0)
-                for chan in self.fitted_channels:
-                    # Split the arrays that have lengths
-                    # of the original time axis
-                    centroid = split([self.centroid, ], self.nints, chan)[0]
-                    self.centroid_local = np.ma.append(
-                        self.centroid_local, centroid-np.ma.mean(centroid))
-=======
                 self.centroid_local = np.ma.zeros(self.centroid.shape)
                 for chan in self.fitted_channels:
                     # Split the arrays that have lengths
@@ -78,7 +61,6 @@
                     trim1, trim2 = get_trim(self.nints, chan)
                     centroid = self.centroid[trim1:trim2]
                     self.centroid_local[trim1:trim2] = centroid-centroid.mean()
->>>>>>> 00c987e6
             else:
                 self.centroid_local = self.centroid - np.ma.mean(self.centroid)
 
