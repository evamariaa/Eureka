#! /usr/bin/env python

# This is based on the RampFitStep from the JWST pipeline, accessed Oct 2021
# adapted by Eva-Maria Ahrer & Aarynn Carter, Oct 2021

import numpy as np
from functools import partial
import warnings

from stcal.ramp_fitting import ramp_fit, utils
import stcal.ramp_fitting.ols_fit

from jwst.stpipe import Step
from jwst import datamodels

from jwst.datamodels import dqflags

from jwst.lib import reffile_utils
from jwst.lib import pipe_utils

from jwst.firstframe.firstframe_step import FirstFrameStep
from jwst.lastframe.lastframe_step import LastFrameStep

from . import update_saturation
from . import group_level
from . import remove390

import logging
log = logging.getLogger(__name__)
log.setLevel(logging.DEBUG)

__all__ = ["Eureka_RampFitStep"]


class Eureka_RampFitStep(Step):
    """This step is an alternative to the pipeline rampfitstep to determine
    the count rate for each pixel.
    """

    spec = """
        int_name = string(default='')
        save_opt = boolean(default=False) # Save optional output
        opt_name = string(default='')
        maximum_cores = option('none', 'quarter', 'half', 'all', \
default='none') # max number of processes to create
    """

    algorithm = 'differenced'  # default
    weighting = 'optimal'  # Only weighting allowed for Build 7.1
    maximum_cores = 1  # default

    reference_file_types = ['readnoise', 'gain']

    def process(self, input):
        r'''Process a Stage 0 \*_uncal.fits file to Stage 1 \*_rate.fits and
        \*_rateints.fits files.

        Steps taken to perform this processing can follow the default JWST
        pipeline, or alternative methods.

        Parameters
        ----------
        input : str, tuple, `~astropy.io.fits.HDUList`, ndarray, dict, None

            - None: Create a default data model with no shape.

            - tuple: Shape of the data array.
              Initialize with empty data array with shape specified by the.

            - file path: Initialize from the given file (FITS or ASDF)

            - readable file object: Initialize from the given file
              object

            - `~astropy.io.fits.HDUList`: Initialize from the given
              `~astropy.io.fits.HDUList`.

            - A numpy array: Used to initialize the data array

        Returns
        -------
        out_model : jwst.datamodels.ImageModel
            The output ImageModel to be returned from the ramp fit step.
        int_model : jwst.datamodels.CubeModel
            The output CubeModel to be returned from the ramp fit step.

        Notes
        -----
        History:

        - October 2021 Aarynn Carter and Eva-Maria Ahrer
            Initial version
        - February 2022 Aarynn Carter and Eva-Maria Ahrer
            Updated for JWST version 1.3.3, code restructure
        '''
        with datamodels.RampModel(input) as input_model:

            if self.s1_meta.remove_390hz:
                input_model = remove390.run(input_model, self.s1_log,
                                            self.s1_meta)

                # Need to apply these steps afterward to remove 390 Hz
                if not self.s1_meta.skip_firstframe:
                    self.firstframe = FirstFrameStep()
                    self.firstframe.skip = self.s1_meta.skip_firstframe
                    input_model = self.firstframe(input_model)
                if not self.s1_meta.skip_lastframe:
                    self.lastframe = LastFrameStep()
                    self.lastframe.skip = self.s1_meta.skip_lastframe
                    input_model = self.lastframe(input_model)

<<<<<<< HEAD
            if self.s1_meta.mask_groups:
=======
            if hasattr(self.s1_meta,
                       'mask_groups') and self.s1_meta.mask_groups:
>>>>>>> a344dbed
                self.s1_log.writelog('Manually marking groups '
                                     f'{self.s1_meta.mask_groups} as '
                                     'DO_NOT_USE.')
                for index in self.s1_meta.mask_groups:
                    input_model.groupdq[:, index, :, :] = \
                        np.bitwise_or(input_model.groupdq[:, index, :, :],
                                      dqflags.group['DO_NOT_USE'])

<<<<<<< HEAD
            if self.s1_meta.update_sat_flags:
                input_model = update_saturation.update_sat(input_model, 
                                                           self.s1_log, 
=======
            if hasattr(self.s1_meta,
                       'update_sat_flags') and self.s1_meta.update_sat_flags:
                input_model = update_saturation.update_sat(input_model,
                                                           self.s1_log,
>>>>>>> a344dbed
                                                           self.s1_meta)

            if self.s1_meta.masktrace:
                input_model = group_level.mask_trace(input_model,
                                                     self.s1_log,
                                                     self.s1_meta)
<<<<<<< HEAD
            
            if self.s1_meta.refpix_corr:
                input_model = group_level.custom_ref_pixel(input_model,
                                                           self.s1_log,
                                                           self.s1_meta)
            
            if self.s1_meta.grouplevel_bg and not self.s1_meta.remove_390hz:
=======

            if hasattr(self.s1_meta,
                       'refpix_corr') and self.s1_meta.refpix_corr:
                input_model = group_level.custom_ref_pixel(input_model,
                                                           self.s1_log,
                                                           self.s1_meta)

            if (hasattr(self.s1_meta, 'grouplevel_bg') and
                    self.s1_meta.grouplevel_bg and
                    (not hasattr(self.s1_meta, 'remove_390hz')
                     or not self.s1_meta.remove_390hz)):
>>>>>>> a344dbed
                input_model = group_level.GLBS(input_model,
                                               self.s1_log,
                                               self.s1_meta)

            readnoise_filename = self.get_reference_file(input_model,
                                                         'readnoise')
            gain_filename = self.get_reference_file(input_model, 'gain')

            log.info('Using READNOISE reference file: %s', readnoise_filename)
            log.info('Using GAIN reference file: %s', gain_filename)

            with datamodels.ReadnoiseModel(readnoise_filename) as \
                 readnoise_model, \
                 datamodels.GainModel(gain_filename) as gain_model:

                # Try to retrieve the gain factor from the gain reference file.
                # If found, store it in the science model meta data, so that
                # it's available later in the gain_scale step, which avoids
                # having to load the gain ref file again in that step.
                if gain_model.meta.exposure.gain_factor is not None:
                    input_model.meta.exposure.gain_factor = \
                        gain_model.meta.exposure.gain_factor

                # Get gain arrays, subarrays if desired.
                frames_per_group = input_model.meta.exposure.nframes
                readnoise_2d, gain_2d = get_reference_file_subarrays(
                    input_model, readnoise_model, gain_model, frames_per_group)

            log.info('Using algorithm = %s' % self.algorithm)
            log.info('Using weighting = %s' % self.weighting)

            buffsize = ramp_fit.BUFSIZE
            if pipe_utils.is_tso(input_model) and hasattr(input_model,
                                                          'int_times'):
                input_model.int_times = input_model.int_times
            else:
                input_model.int_times = None

            # DEFAULT RAMP FITTING ALGORITHM
            if self.algorithm == 'default':
                # In our case, default just means Optimal Least Squares
                self.algorithm = 'OLS'
                if self.weighting == 'default':
                    # Want to use the default optimal weighting
                    pass
                elif self.weighting == 'fixed':
                    # Want to use default weighting, but don't want to
                    # change exponent between pixels.
                    if not isinstance(self.fixed_exponent, (int, float)):
                        raise ValueError('Weighting exponent must be of type' +
                                         ' "int" or "float" for ' +
                                         '"default_fixed" weighting')

                    # Overwrite the exponent calculation function from ols_fit
                    # Pipeline version 1.3.3
                    stcal.ramp_fitting.ols_fit.calc_power = \
                        partial(fixed_power,
                                weighting_exponent=self.fixed_exponent)
                elif self.weighting == 'interpolated':
                    # Want to use an interpolated version of default weighting.

                    # Overwrite the exponent calculation function from ols_fit
                    # Pipeline version 1.3.3
                    stcal.ramp_fitting.ols_fit.calc_power = interpolate_power
                elif self.weighting == 'uniform':
                    # Want each frame and pixel weighted equally

                    # Overwrite the entire optimal calculation function
                    # Pipeline version 1.13.4
                    stcal.ramp_fitting.ols_fit.calc_opt_sums = \
                        calc_opt_sums_uniform_weight
                elif self.weighting == 'custom':
                    # Want to manually assign snr bounds for exponent changes

                    # Overwrite the exponent calculation function from ols_fit
                    # Pipeline version 1.3.3
                    stcal.ramp_fitting.ols_fit.calc_power = \
                        partial(custom_power,
                                snr_bounds=self.custom_snr_bounds,
                                exponents=self.custom_exponents)
                else:
                    raise ValueError('Could not interpret weighting ' +
                                     f'"{self.weighting}".')

                # Important! Must set the weighting to 'optimal' for the actual
                # ramp_fit() function, previous if statements will have changed
                # it's underlying functionality.
                self.weighting = 'optimal'

                image_info, integ_info, _, _ = \
                    ramp_fit.ramp_fit(input_model, buffsize, self.save_opt,
                                      readnoise_2d, gain_2d, self.algorithm,
                                      self.weighting, self.maximum_cores,
                                      dqflags.pixel)
            # FUTURE IMPROVEMENT, WFC3-like differenced frames.
            elif self.algorithm == 'differenced':
                raise ValueError("I can't handle differenced frames yet.")
            # PRIMARILY FOR TESTING, MEAN OF RAMP
            elif self.algorithm == 'mean':
                image_info, integ_info, _ = \
                    mean_ramp_fit_single(input_model, buffsize, self.save_opt,
                                         readnoise_2d, gain_2d, self.algorithm,
                                         self.weighting, self.maximum_cores,
                                         dqflags.pixel)
            else:
                raise ValueError(f'Ramp fitting algorithm "{self.algorithm}"' +
                                 ' not implemented.')

        if image_info is not None:
            out_model = create_image_model(input_model, image_info)
            out_model.meta.bunit_data = 'DN/s'
            out_model.meta.bunit_err = 'DN/s'
            out_model.meta.cal_step.ramp_fit = 'COMPLETE'

        if integ_info is not None:
            int_model = create_integration_model(input_model, integ_info)
            int_model.meta.bunit_data = 'DN/s'
            int_model.meta.bunit_err = 'DN/s'
            int_model.meta.cal_step.ramp_fit = 'COMPLETE'

        return out_model, int_model

#######################################
#         CUSTOM FUNCTIONS            #
#######################################


def fixed_power(snr, weighting_exponent):
    """Fixed version of the weighting exponent.

    This is from `Fixsen, D.J., Offenberg, J.D., Hanisch, R.J., Mather, J.C,
    Nieto, Santisteban, M.A., Sengupta, R., & Stockman, H.S., 2000, PASP,
    112, 1350`.

    Parameters
    ----------
    snr : float32, 1D array
        Signal-to-noise for the ramp segments
    weighting_exponent : int/float
        Exponent to use for all frames/pixels

    Returns
    -------
    pow_wt.ravel() : float32, 1D array
        weighting exponent
    """
    pow_wt = snr.copy()
    pow_wt[:] = weighting_exponent

    return pow_wt.ravel()


def interpolate_power(snr):
    """Interpolated version of the weighting exponent.

    This is from `Fixsen, D.J., Offenberg, J.D., Hanisch, R.J., Mather, J.C,
    Nieto, Santisteban, M.A., Sengupta, R., & Stockman, H.S., 2000, PASP, 112,
    1350`.

    Parameters
    ----------
    snr : float32, 1D array
        signal-to-noise for the ramp segments

    Returns
    -------
    pow_wt.ravel() : float32, 1D array
        weighting exponent
    """
    pow_wt = snr.copy() * 0.0
    pow_wt[np.where(snr > 5)] = ((snr[snr > 5]-5)/(10-5))*0.6+0.4
    pow_wt[np.where(snr > 10)] = ((snr[snr > 10]-10)/(20-10))*2.0+1.0
    pow_wt[np.where(snr > 20)] = ((snr[snr > 20]-20))/(50-20)*3.0+3.0
    pow_wt[np.where(snr > 50)] = ((snr[snr > 50]-50))/(100-50)*4.0+6.0
    pow_wt[np.where(snr > 100)] = 10.0

    return pow_wt.ravel()


def custom_power(snr, snr_bounds, exponents):
    """Customised version to calculate the weighting exponent.

    This is from `Fixsen, D.J., Offenberg, J.D., Hanisch, R.J., Mather, J.C,
    Nieto, Santisteban, M.A., Sengupta, R., & Stockman, H.S., 2000, PASP, 112,
    1350`.

    Exponent array will be overwritten in the order that snr_bounds are
    defined, and therefore in most cases snr_bounds should be provided in
    ascending order.

    Parameters
    ----------
    snr : float32, 1D array
        signal-to-noise for the ramp segments
    snr_bounds : 1D array
        snr bound at which the exponent should change
    exponents : 1D array
        exponents corresponding to each SNR bound
    Returns
    -------
    pow_wt.ravel() : float32, 1D array
        weighting exponent
    """
    pow_wt = snr.copy() * 0.0

    for snr_b, exp_b in zip(snr_bounds, exponents):
        pow_wt[np.where(snr > snr_b)] = exp_b

    return pow_wt.ravel()


def calc_opt_sums_uniform_weight(ramp_data, rn_sect, gain_sect, data_masked,
                                 mask_2d, xvalues, good_pix):
    """Adjusted version of calc_opt_sums() function from stcal ramp fitting.

    Now weights are all equal to 1, except for those that correspond to NaN or
    inf's in the inverse read noise^2 arrays.

    Calculate the sums needed to determine the slope and intercept (and sigma
    of each) using the optimal weights.  For each good pixel's segment, from
    the initial and final indices and the corresponding number of counts,
    calculate the SNR. From the SNR, calculate the weighting exponent using the
    formulation by Fixsen (Fixsen et al, PASP, 112, 1350). Using this exponent
    and the gain and the readnoise, the weights are calculated from which the
    sums are calculated.

    Parameters
    ----------
    ramp_data : RampData
        Input data necessary for computing ramp fitting. (Unused)
    rn_sect : float, 2D array
        read noise values for all pixels in data section
    gain_sect : float, 2D array
        gain values for all pixels in data section
    data_masked : float, 2D array
        masked values for all pixels in data section
    mask_2d : bool, 2D array
        delineates which channels to fit for each pixel
    xvalues : int, 2D array
        indices of valid pixel values for all groups
    good_pix : int, 1D array
        indices of pixels having valid data for all groups

    Returns
    -------
    sumx : float
        sum of xvalues
    sumxx : float
        sum of squares of xvalues
    sumxy : float
        sum of product of xvalues and data
    sumy : float
        sum of data
    nreads_wtd : float, 1D array
        sum of optimal weights
    xvalues : int, 2D array
        rolled up indices of valid pixel values for all groups
    """
    c_mask_2d = mask_2d.copy()  # copy the mask to prevent propagation
    rn_sect = np.float32(rn_sect)

    # Return 'empty' sums if there is no more data to fit
    if data_masked.size == 0:
        return np.array([]), np.array([]), np.array([]), np.array([]), \
            np.array([]), np.array([])

    # get initial group for each good pixel for this semiramp
    fnz = np.argmax(c_mask_2d, axis=0)

    # For those pixels that are all False, set to sentinel value of -1
    fnz[c_mask_2d.sum(axis=0) == 0] = -1

    mask_2d_sum = c_mask_2d.sum(axis=0)   # number of valid groups/pixel

    # get final valid group for each pixel for this semiramp
    ind_lastnz = fnz + mask_2d_sum - 1

    # get SCI value of initial good group for semiramp
    data_zero = data_masked[fnz, range(data_masked.shape[1])]

    # get SCI value of final good group for semiramp
    data_final = data_masked[(ind_lastnz), range(data_masked.shape[1])]
    data_diff = data_final - data_zero  # correctly does *NOT* have nans

    ind_lastnz = 0

    # Use the readnoise and gain for good pixels only
    rn_sect_rav = rn_sect.flatten()[good_pix]
    rn_2_r = rn_sect_rav * rn_sect_rav

    gain_sect_r = gain_sect.flatten()[good_pix]

    # Calculate the sigma for nonzero gain values
    sigma_ir = data_final.copy() * 0.0
    numer_ir = data_final.copy() * 0.0

    # Calculate the SNR for pixels from the readnoise, the gain, and the
    # difference between the last and first reads for pixels where this results
    # in a positive SNR. Otherwise set the SNR to 0.
    sqrt_arg = rn_2_r + data_diff * gain_sect_r
    with warnings.catch_warnings():
        warnings.filterwarnings("ignore", "invalid value.*", RuntimeWarning)
        wh_pos = np.where((sqrt_arg >= 0.) & (gain_sect_r != 0.))
    numer_ir[wh_pos] = \
        np.sqrt(rn_2_r[wh_pos] + data_diff[wh_pos] * gain_sect_r[wh_pos])
    sigma_ir[wh_pos] = numer_ir[wh_pos] / gain_sect_r[wh_pos]
    snr = data_diff * 0.
    snr[wh_pos] = data_diff[wh_pos] / sigma_ir[wh_pos]
    snr[np.isnan(snr)] = 0.0
    snr[snr < 0.] = 0.0

    del wh_pos

    gain_sect_r = 0
    numer_ir = 0
    data_diff = 0
    sigma_ir = 0

    # Calculate inverse read noise^2 for use in weights
    # Suppress, then re-enable, harmless arithmetic warning
    warnings.filterwarnings("ignore", ".*divide by zero.*", RuntimeWarning)
    invrdns2_r = 1. / rn_2_r
    warnings.resetwarnings()

    rn_sect = 0
    fnz = 0

    # Set weights to all be equal to 1
    wt_h = np.ones(data_masked.shape, dtype=np.float32)

    # Loop through and unweight any nan's inf from the inverse read noise^2
    for jj_rd in range(data_masked.shape[0]):
        wt_h[jj_rd, np.isnan(invrdns2_r)] = 0.
        wt_h[jj_rd, np.isinf(invrdns2_r)] = 0.

    # #### DEFAULT METHOD, COMMENTED FOR REFERENCE #####
    # # Make array of number of good groups, and exponents for each pixel
    # num_nz = (data_masked != 0.).sum(0)  # number of nonzero groups per pixel
    # nrd_data_a = num_nz.copy()
    # num_nz = 0

    # nrd_prime = (nrd_data_a - 1) / 2.
    # nrd_data_a = 0
    # power_wt_r = calc_power(snr)  # Get the interpolated power for this SNR
    # for jj_rd in range(data_masked.shape[0]):
    #     wt_h[jj_rd, :] = \
    #         abs((abs(jj_rd-nrd_prime)/nrd_prime)**power_wt_r)*invrdns2_r
    # wt_h[np.isnan(wt_h)] = 0.
    # wt_h[np.isinf(wt_h)] = 0.
    ###############################################

    # For all pixels, 'roll' up the leading zeros such that the 0th group of
    # each pixel is the lowest nonzero group for that pixel
    wh_m2d_f = np.logical_not(c_mask_2d[0, :])  # ramps with initial grp False
    while wh_m2d_f.sum() > 0:
        data_masked[:, wh_m2d_f] = np.roll(data_masked[:, wh_m2d_f], -1,
                                           axis=0)
        c_mask_2d[:, wh_m2d_f] = np.roll(c_mask_2d[:, wh_m2d_f], -1, axis=0)
        xvalues[:, wh_m2d_f] = np.roll(xvalues[:, wh_m2d_f], -1, axis=0)
        wh_m2d_f = np.logical_not(c_mask_2d[0, :])

    # Create weighted sums for Poisson noise and read noise
    nreads_wtd = (wt_h * c_mask_2d).sum(axis=0)  # using optimal weights

    sumx = (xvalues * wt_h).sum(axis=0)
    sumxx = (xvalues**2 * wt_h).sum(axis=0)

    c_data_masked = data_masked.copy()
    c_data_masked[np.isnan(c_data_masked)] = 0.
    sumy = (np.reshape((c_data_masked * wt_h).sum(axis=0), sumx.shape))
    sumxy = (xvalues*wt_h*np.reshape(c_data_masked, xvalues.shape)).sum(axis=0)

    return sumx, sumxx, sumxy, sumy, nreads_wtd, xvalues


def mean_ramp_fit_single(model, buffsize, save_opt, readnoise_2d, gain_2d,
                         algorithm, weighting, max_cores, dqflags):
    """Fit a ramp using average.

    Calculate the count rate for each pixel in all data cube sections and all
    integrations, equal to the weighted mean for all sections (intervals
    between cosmic rays) of the pixel's ramp.

    Parameters
    ----------
    model : data model
        Input data model.
    buffsize : int
        Unused. The working buffer size.
    save_opt : bool
        Whether to return the optional output model.
    readnoise_2d : ndarray
        The read noise of each pixel.
    gain_2d : ndarray
        The gain of each pixel.
    algorithm : type
        Unused.
    weighting : str
        'optimal' is the only valid value.
    max_cores : str
        The number of CPU cores to used.
    dqflags : dict
        The data quality flags needed for ramp fitting.

    Returns
    -------
    image_info : tuple
        The tuple of computed ramp fitting arrays.
    integ_info : tuple
        The tuple of computed integration fitting arrays.
    opt_info : tuple
        The tuple of computed optional results arrays for fitting.
    """
    ramp_data = ramp_fit.create_ramp_fit_class(model, dqflags)
    # Get readnoise array for calculation of variance of noiseless ramps, and
    #   gain array in case optimal weighting is to be done
    nframes = ramp_data.nframes
    readnoise_2d *= gain_2d / np.sqrt(2. * nframes)

    # For MIRI datasets having >1 group, if all pixels in the final group are
    #   flagged as DO_NOT_USE, resize the input model arrays to exclude the
    #   final group.  Similarly, if leading groups 1 though N have all pixels
    #   flagged as DO_NOT_USE, those groups will be ignored by ramp fitting,
    #   and the input model arrays will be resized appropriately. If all
    #   pixels in all groups are flagged, return None for the models.
    if ramp_data.instrument_name == 'MIRI' and ramp_data.data.shape[1] > 1:
        miri_ans = stcal.ramp_fitting.ols_fit.discard_miri_groups(ramp_data)
        # The function returns False if the removed groups leaves no data to be
        # processed.  If this is the case, return None for all expected
        # variables returned by ramp_fit
        if miri_ans is not True:
            return [None] * 3

    # Save original shapes for writing to log file, as the may change for MIRI
    n_int, ngroups, nrows, ncols = ramp_data.data.shape

    if ngroups == 1:
        log.warning('Dataset has NGROUPS=1, so count rates for each\n' +
                    'integration will be calculated as the value of that\n' +
                    '1 group divided by the group exposure time.')

    image_info, integ_info, opt_info = \
        ramp_fit_mean(ramp_data, gain_2d, readnoise_2d, save_opt, weighting)

    return image_info, integ_info, opt_info


def ramp_fit_mean(ramp_data, gain_2d, readnoise_2d, save_opt, weighting):
    """Calculate effective integration time (once EFFINTIM has been populated
    accessible, will use that instead), and other keywords that will needed if
    the pedestal calculation is requested. Note 'nframes' is the number of
    given by the NFRAMES keyword, and is the number of frames averaged
    on-board for a group, i.e., it does not include the groupgap.

    Parameters
    ----------
    ramp_data : RampData
        Input data necessary for computing ramp fitting.
    gain_2d : ndarrays
        gain for all pixels
    readnoise_2d : ndarrays
        readnoise for all pixels
    save_opt : bool
       calculate optional fitting results
    weighting : str
        Unused.

    Returns
    -------
    image_info : tuple
        The tuple of computed ramp fitting arrays.
    integ_info : tuple
        The tuple of computed integration fitting arrays.
    opt_info : tuple
        The tuple of computed optional results arrays for fitting.
    """
    # Get image data information
    data = ramp_data.data
    err = ramp_data.err
    groupdq = ramp_data.groupdq
    inpixeldq = ramp_data.pixeldq

    # Get instrument and exposure data
    frame_time = ramp_data.frame_time
    groupgap = ramp_data.groupgap
    nframes = ramp_data.nframes

    # Get needed sizes and shapes
    n_int, ngroups, nrows, ncols = data.shape
    imshape = (nrows, ncols)

    # If all the pixels have their initial groups flagged as saturated, the DQ
    #   in the primary and integration-specific output products are updated,
    #   the other arrays in all output products are populated with zeros, and
    #   the output products are returned to ramp_fit(). If the initial group of
    #   a ramp is saturated, it is assumed that all groups are saturated.
    first_gdq = groupdq[:, 0, :, :]
    if np.all(np.bitwise_and(first_gdq, ramp_data.flags_saturated)):
        image_info, integ_info, opt_info = utils.do_all_sat(
            ramp_data, inpixeldq, groupdq, imshape, n_int, save_opt)

        return image_info, integ_info, opt_info

    # Calculate effective integration time (once EFFINTIM has been populated
    #   and accessible, will use that instead), and other keywords that will
    #   needed if the pedestal calculation is requested. Note 'nframes'
    #   is the number of given by the NFRAMES keyword, and is the number of
    #   frames averaged on-board for a group, i.e., it does not include the
    #   groupgap.
    effintim = (nframes + groupgap) * frame_time
    print(effintim)
    integ_err = np.sqrt(np.sum(err**2, axis=1))
    # Compute the final 2D array of differences; create rate array
    print(data.shape)
    sum_int = np.sum(data, axis=1)
    mean_2d = np.average(sum_int, axis=0)
    print(mean_2d.shape)
    var_2d_poisson = 1/mean_2d
    var_poisson = 1/sum_int
    var_rnoise = np.std(readnoise_2d, axis=0)**2*np.ones(sum_int.shape)
    var_2d_rnoise = np.std(readnoise_2d, axis=0)**2*np.ones(mean_2d.shape)
    c_rates = mean_2d / effintim
    image_err = np.sqrt(var_2d_poisson + var_2d_rnoise)
    # del median_diffs_2d
    # del first_diffs_sect
    integ_dq = np.sum(groupdq, axis=1)
    groupdq = np.average(integ_dq, axis=0)
    ramp_data.data = data
    ramp_data.err = err
    ramp_data.groupdq = groupdq
    ramp_data.pixeldq = inpixeldq
    image_info = (c_rates, groupdq, var_2d_poisson, var_2d_rnoise, image_err)
    integ_info = (sum_int, integ_dq, var_poisson, var_rnoise, integ_err)

    return image_info, integ_info, None


#####################################
#    NOTE FOR FUTURE (11/05/2021)   #
#####################################
'''
Space telescope is currently changing the ramp fitting structure on Github
# The following functions:

get_reference_file_subarrays()
create_integration_model()
create_image_model()

Will *not* need to be directly included in this file, we can instead simply
import them from ramp_fitting.ramp_fit_step

i.e.

from ramp_fitting.ramp_fit_step import xxx

However, this has yet incorporated in the pypi repository, so can't do things
straight away.
'''


def get_reference_file_subarrays(model, readnoise_model, gain_model, nframes):
    """Get readnoise array for calculation of variance of noiseless ramps, and
    the gain array in case optimal weighting is to be done.

    The returned readnoise has been multiplied by the gain.

    Parameters
    ----------
    model : data model
        Input data model, assumed to be of type RampModel
    readnoise_model : instance of data Model
        Readnoise for all pixels
    gain_model : instance of gain Model
        Gain for all pixels
    nframes : int
        Unused. Number of frames averaged per group; from the NFRAMES keyword.
        Does not contain the groupgap.

    Returns
    -------
    readnoise_2d : float, 2D array
        Readnoise subarray
    gain_2d : float, 2D array
        Gain subarray
    """
    if reffile_utils.ref_matches_sci(model, gain_model):
        gain_2d = gain_model.data
    else:
        log.info('Extracting gain subarray to match science data')
        gain_2d = reffile_utils.get_subarray_data(model, gain_model)

    if reffile_utils.ref_matches_sci(model, readnoise_model):
        readnoise_2d = readnoise_model.data.copy()
    else:
        log.info('Extracting readnoise subarray to match science data')
        readnoise_2d = reffile_utils.get_subarray_data(model, readnoise_model)

    return readnoise_2d, gain_2d


def create_image_model(input_model, image_info):
    """Creates an ImageModel from the computed arrays from ramp_fit.

    Parameters
    ----------
    input_model : RampModel
        Input RampModel for which the output ImageModel is created.
    image_info : tuple
        The ramp fitting arrays needed for the ImageModel.

    Returns
    -------
    out_model : jwst.datamodels.ImageModel
        The output ImageModel to be returned from the ramp fit step.
    """
    data, dq, var_poisson, var_rnoise, err = image_info

    # Create output datamodel
    out_model = datamodels.ImageModel(data.shape)

    # ... and add all keys from input
    out_model.update(input_model)

    # Populate with output arrays
    out_model.data = data
    out_model.dq = dq
    out_model.var_poisson = var_poisson
    out_model.var_rnoise = var_rnoise
    out_model.err = err
    out_model.int_times = input_model.int_times

    return out_model


def create_integration_model(input_model, integ_info):
    """Creates an CubeModel from the computed arrays from ramp_fit.

    Parameters
    ----------
    input_model : RampModel
        Input RampModel for which the output CubeModel is created.
    integ_info : tuple
        The ramp fitting arrays needed for the CubeModel for each integration.

    Returns
    -------
    int_model : CubeModel
        The output CubeModel to be returned from the ramp fit step.
    """
    data, dq, var_poisson, var_rnoise, err = integ_info
    int_model = datamodels.CubeModel(
        data=np.zeros(data.shape, dtype=np.float32),
        dq=np.zeros(data.shape, dtype=np.uint32),
        var_poisson=np.zeros(data.shape, dtype=np.float32),
        var_rnoise=np.zeros(data.shape, dtype=np.float32),
        err=np.zeros(data.shape, dtype=np.float32))

    int_model.update(input_model)  # ... and add all keys from input

    int_model.data = data
    int_model.dq = dq
    int_model.var_poisson = var_poisson
    int_model.var_rnoise = var_rnoise
    int_model.err = err
    int_model.int_times = input_model.int_times

    return int_model

############################################################
#        SEE NOTE ON LINE ~110 FOR ABOVE FUNCTIONS         #
############################################################<|MERGE_RESOLUTION|>--- conflicted
+++ resolved
@@ -109,12 +109,7 @@
                     self.lastframe.skip = self.s1_meta.skip_lastframe
                     input_model = self.lastframe(input_model)
 
-<<<<<<< HEAD
             if self.s1_meta.mask_groups:
-=======
-            if hasattr(self.s1_meta,
-                       'mask_groups') and self.s1_meta.mask_groups:
->>>>>>> a344dbed
                 self.s1_log.writelog('Manually marking groups '
                                      f'{self.s1_meta.mask_groups} as '
                                      'DO_NOT_USE.')
@@ -123,43 +118,22 @@
                         np.bitwise_or(input_model.groupdq[:, index, :, :],
                                       dqflags.group['DO_NOT_USE'])
 
-<<<<<<< HEAD
             if self.s1_meta.update_sat_flags:
-                input_model = update_saturation.update_sat(input_model, 
-                                                           self.s1_log, 
-=======
-            if hasattr(self.s1_meta,
-                       'update_sat_flags') and self.s1_meta.update_sat_flags:
                 input_model = update_saturation.update_sat(input_model,
                                                            self.s1_log,
->>>>>>> a344dbed
                                                            self.s1_meta)
 
             if self.s1_meta.masktrace:
                 input_model = group_level.mask_trace(input_model,
                                                      self.s1_log,
                                                      self.s1_meta)
-<<<<<<< HEAD
-            
+
             if self.s1_meta.refpix_corr:
                 input_model = group_level.custom_ref_pixel(input_model,
                                                            self.s1_log,
                                                            self.s1_meta)
-            
+
             if self.s1_meta.grouplevel_bg and not self.s1_meta.remove_390hz:
-=======
-
-            if hasattr(self.s1_meta,
-                       'refpix_corr') and self.s1_meta.refpix_corr:
-                input_model = group_level.custom_ref_pixel(input_model,
-                                                           self.s1_log,
-                                                           self.s1_meta)
-
-            if (hasattr(self.s1_meta, 'grouplevel_bg') and
-                    self.s1_meta.grouplevel_bg and
-                    (not hasattr(self.s1_meta, 'remove_390hz')
-                     or not self.s1_meta.remove_390hz)):
->>>>>>> a344dbed
                 input_model = group_level.GLBS(input_model,
                                                self.s1_log,
                                                self.s1_meta)
