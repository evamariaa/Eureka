#! /usr/bin/env python

# File with functions to modify the saturation
# flagging routines
# PA Roy, July 27th 2022
import numpy as np
from jwst.datamodels import dqflags


def update_sat(input_model, log, meta):
    '''Function that flags saturated pixels more aggressively.
    The flags are added to the group_dq array.

    Parameters:
    -----------
    input_model : jwst.datamodels.QuadModel
        The input group-level data product before ramp fitting.
    log : logedit.Logedit
        The open log in which notes from this step can be added.
    meta : eureka.lib.readECF.MetaClass
        The metadata object.

    Returns:
    --------
    input_model : jwst.datamodels.QuadModel
        The input group-level data product with updated saturation flags.
    '''
    log.writelog('Applying a more severe saturation flagging.')

    # Compute the median of the groupdq map
    if meta.dq_sat_mode == "percentile":
        log.writelog('  Creating a saturation map based on the ' +
                     'percentile set in the ecf file.')
        median_sat = np.percentile(input_model.groupdq,
                                   meta.dq_sat_percentile, axis=0).astype(int)
    elif meta.dq_sat_mode == "min":
        log.writelog('  Creating a saturation map based on the ' +
                     'minimum saturated group for each pixel.')
        median_sat = np.max(input_model.groupdq, axis=0).astype(int)
    elif meta.dq_sat_mode == "defined":
        log.writelog('  Creating a saturation map based on the ' +
                     'user defined columns.')
        median_sat = np.zeros_like(np.median(input_model.groupdq, axis=0))

    # Store the saturation flag value
    sat_flag = dqflags.pixel['SATURATED']
    median_sat_mask = (median_sat == sat_flag)

    # Pull do not use flag value from JWST
    do_not_use_flag = dqflags.pixel['DO_NOT_USE']

    # Expand saturated pixels to full columns
    log.writelog('  Expand flags along columns.')
    new_sat_mask = 1 * median_sat_mask
    ngrp = new_sat_mask.shape[0]
    ncols = new_sat_mask.shape[1]
    nrows = new_sat_mask.shape[2]
    if meta.dq_sat_mode == "percentile" or meta.dq_sat_mode == "min":
        for i in range(ngrp):
            is_col_sat = np.sum(median_sat_mask[i, :, :], axis=0).astype(bool)
            new_sat_mask[i, :, :] = np.broadcast_to(is_col_sat, (ncols, nrows))
    elif meta.dq_sat_mode == "defined":
        for i in range(ngrp):
            c1 = meta.dq_sat_columns[i][0]
            c2 = meta.dq_sat_columns[i][1]
            new_sat_mask[i, :, c1:c2] = sat_flag

    # Expand saturation flags to one group before
    if meta.expand_prev_group:
        log.writelog('  Expand flags to previous group.')
        for i in range(ngrp-1):
            new_sat_mask[i, :, :] += new_sat_mask[i+1, :, :]

<<<<<<< HEAD
    # If flags in the first group, raise warning that columns will not be used
=======
    # If flags in first group, raise a warning that columns will not be used
>>>>>>> 2d9351ed
    if np.count_nonzero(new_sat_mask[0]) > 0:
        log.writelog('  WARNING:')
        log.writelog('    Saturation found in the first group.')
        log.writelog('    Marking saturated columns as DO_NOT_USE')

    # If flags in the second group, raise a warning
    if np.count_nonzero(new_sat_mask[1]) > 0:
        log.writelog('  WARNING:')
        log.writelog('    Saturation flags found in the 2nd group ')
        log.writelog('    This means some columns only have nGroup=1... ')
        log.writelog('    Use caution for this part of the detector.')

    # Ensure we still have a boolean mask
    new_sat_mask = new_sat_mask.astype(bool)

    # Now broadcast that mask back to the number of ints
    new_sat_mask = np.broadcast_to(new_sat_mask, input_model.groupdq.shape)

    # Saturation flagging conditions
    # Where our saturation mask is True and dq is not already flagged
    condition = np.where((new_sat_mask) & (input_model.groupdq == 0))
    full_saturation = np.where(new_sat_mask[0, :, :] &
                               (input_model.groupdq == 0))
    # Now update the groupdq map
    input_model.groupdq[condition] = sat_flag
    input_model.groupdq[full_saturation] = do_not_use_flag

    return input_model<|MERGE_RESOLUTION|>--- conflicted
+++ resolved
@@ -71,11 +71,7 @@
         for i in range(ngrp-1):
             new_sat_mask[i, :, :] += new_sat_mask[i+1, :, :]
 
-<<<<<<< HEAD
-    # If flags in the first group, raise warning that columns will not be used
-=======
     # If flags in first group, raise a warning that columns will not be used
->>>>>>> 2d9351ed
     if np.count_nonzero(new_sat_mask[0]) > 0:
         log.writelog('  WARNING:')
         log.writelog('    Saturation found in the first group.')
