--- conflicted
+++ resolved
@@ -501,16 +501,10 @@
         try:
             meta = parse_s5_saves(meta, log, fit_methods, channel_key)
         except FileNotFoundError:
-<<<<<<< HEAD
             # This channel was skipped or was all masked.
             # Insert NaNs in its place.
             spectrum_median.extend([np.nan,])
             spectrum_err.extend([[np.nan, np.nan]])
-=======
-            # This channel was skipped or was all masked. Insert NaNs in its place.
-            spectrum_median.extend([np.nan,])
-            spectrum_err.extend([[np.nan,np.nan]])
->>>>>>> a9392361
             continue
         if meta.spectrum_median is None:
             # Parameter wasn't found, so don't keep looking for it
