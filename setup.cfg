--- conflicted
+++ resolved
@@ -111,11 +111,7 @@
 per-file-ignores =
     # Need to have unused imports in the init files
     **/__init__.py:F401
-<<<<<<< HEAD
-    # Need to ignore some warnings and need to have unused imports in the init file
-=======
     # Need unused imports in the init files, need to mute some warnings
->>>>>>> 3389d9b5
     ./src/eureka/__init__.py:F401,E402
     # Using exec commands, so variable is actually used
     **/manageevent.py:F841
