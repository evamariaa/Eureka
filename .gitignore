# Byte-compiled / optimized / DLL files
__pycache__/
*.py[cod]
*$py.class

# C extensions
*.so

# Distribution / packaging
.Python
build/
develop-eggs/
dist/
downloads/
eggs/
.eggs/
lib64/
parts/
sdist/
var/
wheels/
pip-wheel-metadata/
share/python-wheels/
*.egg-info/
.installed.cfg
*.egg
MANIFEST

# PyInstaller
#  Usually these files are written by a python script from a template
#  before PyInstaller builds the exe, so as to inject date/other infos into it.
*.manifest
*.spec

# Installer logs
pip-log.txt
pip-delete-this-directory.txt

# Unit test / coverage reports
htmlcov/
.tox/
.nox/
.coverage
.coverage.*
.cache
nosetests.xml
coverage.xml
*.cover
*.py,cover
.hypothesis/
.pytest_cache/
eureka/tests/data

# Translations
*.mo
*.pot

# Django stuff:
*.log
local_settings.py
db.sqlite3
db.sqlite3-journal

# Flask stuff:
instance/
.webassets-cache

# Scrapy stuff:
.scrapy

# Sphinx documentation
docs/_build/
docs/build/

# PyBuilder
target/

# Jupyter Notebook
.ipynb_checkpoints

# IPython
profile_default/
ipython_config.py

# pyenv
.python-version

# pipenv
#   According to pypa/pipenv#598, it is recommended to include Pipfile.lock in version control.
#   However, in case of collaboration, if having platform-specific dependencies or dependencies
#   having no cross-platform support, pipenv may install dependencies that don't work, or not
#   install all needed dependencies.
#Pipfile.lock

# PEP 582; used by e.g. github.com/David-OConnor/pyflow
__pypackages__/

# Celery stuff
celerybeat-schedule
celerybeat.pid

# SageMath parsed files
*.sage.py

# Environments
.env
.venv
env/
venv/
ENV/
env.bak/
venv.bak/

# Spyder project settings
.spyderproject
.spyproject

# Rope project settings
.ropeproject

# mkdocs documentation
/site

# mypy
.mypy_cache/
.dmypy.json
dmypy.json

# Pyre type checker
.pyre/

*.DS_Store

# ecf files
*.ecf

<<<<<<< HEAD
# epf file 
=======
# epf files
>>>>>>> 3ac4345b
*.epf

# VS Code workspaces
*.code-workspace
.vscode/settings.json

# Ignore installed packages for wfc3 branch
image_registration/

# Compiled niriss_cython file
niriss_cython.c

# Dockerfiles
Dockerfile
docker-compose.yml
docker-setup.sh<|MERGE_RESOLUTION|>--- conflicted
+++ resolved
@@ -134,11 +134,7 @@
 # ecf files
 *.ecf
 
-<<<<<<< HEAD
-# epf file 
-=======
 # epf files
->>>>>>> 3ac4345b
 *.epf
 
 # VS Code workspaces
