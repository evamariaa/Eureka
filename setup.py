#!/usr/bin/env python
from setuptools import setup
from Cython.Build import cythonize

if __name__ == "__main__":

<<<<<<< HEAD
extras_require = {
   'jwst': ["jwst==1.3.3", "stcal", "asdf>=2.7.1,<2.11.0"],
   'hst': ["image_registration"],
   'pymc3': ['starry>=1', 'pymc3', 'theano-pymc', 'exoplanet'],
   'test': ['pytest', 'pytest-cov', 'codecov', 'flake8', 'pytest-doctestplus'],
   'jupyter': ['jupyter', 'ipykernel']
}
extras_require['all'] = [val for vals in extras_require.values() for val in vals]

FILES = []
for root, _, files in os.walk("Eureka"):
    FILES += [os.path.join(root.replace("Eureka/", ""), fname) \
        for fname in files if not fname.endswith(".py") and not fname.endswith(".pyc")]

setup(name='Eureka',
      version='0.0.1',
      description='Lightcurve fitting package for time-series observations',
      packages=find_packages(".", exclude=["*.tests"]),
      package_data={'Eureka': FILES},
      install_requires=REQUIRES,
      author='Section 5',
      author_email='kbstevenson@gmail.com',
      license='MIT',
      url='https://github.com/kevin218/Eureka',
      long_description='',
      zip_safe=True,
      use_2to3=False,
      ext_modules = cythonize(["eureka/S3_data_reduction/niriss_cython.pyx"]),
      include_dirs = np.get_include(),
      extras_require=extras_require
)
=======
    setup(
        ext_modules=cythonize(["src/eureka/S3_data_reduction/niriss_cython.pyx"]),
    )
>>>>>>> 71d9abc3
<|MERGE_RESOLUTION|>--- conflicted
+++ resolved
@@ -4,40 +4,6 @@
 
 if __name__ == "__main__":
 
-<<<<<<< HEAD
-extras_require = {
-   'jwst': ["jwst==1.3.3", "stcal", "asdf>=2.7.1,<2.11.0"],
-   'hst': ["image_registration"],
-   'pymc3': ['starry>=1', 'pymc3', 'theano-pymc', 'exoplanet'],
-   'test': ['pytest', 'pytest-cov', 'codecov', 'flake8', 'pytest-doctestplus'],
-   'jupyter': ['jupyter', 'ipykernel']
-}
-extras_require['all'] = [val for vals in extras_require.values() for val in vals]
-
-FILES = []
-for root, _, files in os.walk("Eureka"):
-    FILES += [os.path.join(root.replace("Eureka/", ""), fname) \
-        for fname in files if not fname.endswith(".py") and not fname.endswith(".pyc")]
-
-setup(name='Eureka',
-      version='0.0.1',
-      description='Lightcurve fitting package for time-series observations',
-      packages=find_packages(".", exclude=["*.tests"]),
-      package_data={'Eureka': FILES},
-      install_requires=REQUIRES,
-      author='Section 5',
-      author_email='kbstevenson@gmail.com',
-      license='MIT',
-      url='https://github.com/kevin218/Eureka',
-      long_description='',
-      zip_safe=True,
-      use_2to3=False,
-      ext_modules = cythonize(["eureka/S3_data_reduction/niriss_cython.pyx"]),
-      include_dirs = np.get_include(),
-      extras_require=extras_require
-)
-=======
     setup(
         ext_modules=cythonize(["src/eureka/S3_data_reduction/niriss_cython.pyx"]),
-    )
->>>>>>> 71d9abc3
+    )