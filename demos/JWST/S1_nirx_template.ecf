# Eureka! Control File for Stage 1: Detector Processing

# Stage 1 Documentation: https://eurekadocs.readthedocs.io/en/latest/ecf.html#stage-1

suffix              uncal

# Control ramp fitting method
ramp_fit_algorithm  'default'   #Options are 'default', 'mean', or 'differenced'
ramp_fit_max_cores  'none'  #Options are 'none', quarter', 'half','all'

# Pipeline stages
skip_group_scale    False
skip_dq_init        False
skip_saturation     False
skip_ipc            True    #Skipped by default for all instruments
skip_superbias      False
skip_refpix         False
skip_linearity      False
skip_persistence    True    #Skipped by default for Near-IR TSO
skip_dark_current   False
skip_jump           False
skip_ramp_fitting   False
skip_gain_scale     False

#Pipeline stages parameters
jump_rejection_threshold  4.0 #float, default is 4.0, CR sigma rejection threshold

<<<<<<< HEAD
# Custom linearity reference file
custom_linearity    False
linearity_file      /path/to/custom/linearity/fits/file

# Custom bias frames
custom_bias         False
superbias_file      /path/to/custom/superbias/fits/file

# Saturation
update_sat_flags    False   # Wheter to update the saturation flags more aggressively
expand_prev_group   False   # Expand saturation flags to previous group
dq_sat_mode         percentile # Options: [percentile, min, defined]
dq_sat_percentile   50      # Percentile of the entire time series to use to define the saturation mask (50=median)
dq_sat_columns	    [[0, 0], [0,0], [0,0], [0,0], [0,0]]  #for dq_sat_mode = defined, user defined saturated columns

# Background subtraction
grouplevel_bg       True
ncpu                6
bg_y1               6
bg_y2               26
bg_deg              0 
p3thresh            5
verbose             True
isplots             1
hide_plots          True

# Mask curved traces
=======
#Bias
bias_correction     None    # Bias correction options: [mean, group_level, smooth, None]
bias_group          1       # Group number options: [1, 2, ..., each]
bias_smooth_length  201     # Window length when using 'smooth' bias correction
custom_bias         False
superbias_file	    /path/to/custom/superbias/fits/file

#Saturation
update_sat_flags    False   #Wheter to update the saturation flags more aggressively
expand_prev_group   False   #Expand saturation flags to previous group
dq_sat_mode         percentile # options: [percentile, min, defined]
dq_sat_percentile   50      # percentile of the entire time series to use to define the saturation mask (50=median)
dq_sat_columns	    [[0, 0], [0,0], [0,0], [0,0], [0,0]]  #for dq_sat_mode = defined, user defined saturated columns 

#Background subtraction
grouplevel_bg 		True
ncpu				6
bg_y1 				6
bg_y2 				26
bg_deg 				0 
p3thresh			5
verbose				True
isplots_S1 			3
nplots              5
hide_plots          True

#mask curved traces
>>>>>>> 9ea1c3f9
masktrace           True
window_len          11
expand_mask         8
ignore_low          600
<<<<<<< HEAD
ignore_hi           None
=======
ignore_hi			None
>>>>>>> 9ea1c3f9

# Manual reference pixel correction for NIRSpec PRISM
refpix_corr         False
npix_top            8
npix_bot            8

# Project directory
topdir              /home/User/Data/JWST-Sim/NIRSpec/

# Directories relative to topdir
inputdir            Uncalibrated
outputdir           Stage1

# Diagnostics
testing_S1          False

#####

# "Default" ramp fitting settings
default_ramp_fit_weighting          default             #Options are "default", "fixed", "interpolated", "flat", or "custom"
default_ramp_fit_fixed_exponent     10                  #Only used for "fixed" weighting
default_ramp_fit_custom_snr_bounds  [5,10,20,50,100]    # Only used for "custom" weighting, array no spaces
default_ramp_fit_custom_exponents   [0.4,1,3,6,10]      # Only used for "custom" weighting, array no spaces<|MERGE_RESOLUTION|>--- conflicted
+++ resolved
@@ -25,14 +25,16 @@
 #Pipeline stages parameters
 jump_rejection_threshold  4.0 #float, default is 4.0, CR sigma rejection threshold
 
-<<<<<<< HEAD
 # Custom linearity reference file
 custom_linearity    False
 linearity_file      /path/to/custom/linearity/fits/file
 
-# Custom bias frames
+# Custom bias
+bias_correction     None    # Bias correction options: [mean, group_level, smooth, None]
+bias_group          1       # Group number options: [1, 2, ..., each]
+bias_smooth_length  201     # Window length when using 'smooth' bias correction
 custom_bias         False
-superbias_file      /path/to/custom/superbias/fits/file
+superbias_file	    /path/to/custom/superbias/fits/file
 
 # Saturation
 update_sat_flags    False   # Wheter to update the saturation flags more aggressively
@@ -49,48 +51,16 @@
 bg_deg              0 
 p3thresh            5
 verbose             True
-isplots             1
+isplots_S1          3
+nplots              5
 hide_plots          True
 
 # Mask curved traces
-=======
-#Bias
-bias_correction     None    # Bias correction options: [mean, group_level, smooth, None]
-bias_group          1       # Group number options: [1, 2, ..., each]
-bias_smooth_length  201     # Window length when using 'smooth' bias correction
-custom_bias         False
-superbias_file	    /path/to/custom/superbias/fits/file
-
-#Saturation
-update_sat_flags    False   #Wheter to update the saturation flags more aggressively
-expand_prev_group   False   #Expand saturation flags to previous group
-dq_sat_mode         percentile # options: [percentile, min, defined]
-dq_sat_percentile   50      # percentile of the entire time series to use to define the saturation mask (50=median)
-dq_sat_columns	    [[0, 0], [0,0], [0,0], [0,0], [0,0]]  #for dq_sat_mode = defined, user defined saturated columns 
-
-#Background subtraction
-grouplevel_bg 		True
-ncpu				6
-bg_y1 				6
-bg_y2 				26
-bg_deg 				0 
-p3thresh			5
-verbose				True
-isplots_S1 			3
-nplots              5
-hide_plots          True
-
-#mask curved traces
->>>>>>> 9ea1c3f9
 masktrace           True
 window_len          11
 expand_mask         8
 ignore_low          600
-<<<<<<< HEAD
 ignore_hi           None
-=======
-ignore_hi			None
->>>>>>> 9ea1c3f9
 
 # Manual reference pixel correction for NIRSpec PRISM
 refpix_corr         False
