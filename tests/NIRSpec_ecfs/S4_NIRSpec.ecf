# Eureka! Control File for Stage 4: Generate Lightcurves

# Number of spectroscopic channels spread evenly over given wavelength range
nspecchan   2           # Number of spectroscopic channels
compute_white   True    # Also compute the white-light lightcurve
wave_min    1.0         # Minimum wavelength. Set to None to use the shortest extracted wavelength from Stage 3.
wave_max    5.0         # Maximum wavelength. Set to None to use the longest extracted wavelength from Stage 3.
allapers	True		# Run S4 on all of the apertures considered in S3? Otherwise will use newest output in the inputdir

# Parameters for drift correction of 1D spectra
recordDrift     False   # Set True to record drift/jitter in 1D spectra (always recorded if correctDrift is True)
correctDrift    False   # Set True to correct drift/jitter in 1D spectra (not recommended for simulated data)
drift_preclip   0       # Ignore first drift_preclip points of spectrum
drift_postclip  100     # Ignore last drift_postclip points of spectrum, None = no clipping
drift_range     11      # Trim spectra by +/-X pixels to compute valid region of cross correlation
drift_hw        5       # Half-width in pixels used when fitting Gaussian, must be smaller than drift_range
drift_iref      -1      # Index of reference spectrum used for cross correlation, -1 = last spectrum
sub_mean        True    # Set True to subtract spectrum mean during cross correlation
sub_continuum	True	# Set True to subtract the continuum from the spectra using a highpass filter
highpassWidth	10		# The integer width of the highpass filter when subtracting the continuum

# Parameters for sigma clipping
clip_unbinned   True    # Whether or not sigma clipping should be performed on the unbinned 1D time series
clip_binned     True    # Whether or not sigma clipping should be performed on the binned 1D time series
sigma			10		# The number of sigmas a point must be from the rolling median to be considered an outlier
box_width		10		# The width of the box-car filter (used to calculated the rolling median) in units of number of data points
maxiters		5		# The number of iterations of sigma clipping that should be performed.
fill_value		mask	# Either the string 'mask' to mask the outlier values (recommended), 'boxcar' to replace data with the mean from the box-car filter, or a constant float-type fill value.

# Limb-darkening parameters needed to compute exotic-ld
compute_ld      False
<<<<<<< HEAD
inst_filter     Prism #filter of JWST/HST instrument, supported list see https://exotic-ld.readthedocs.io/en/latest/views/supported_instruments.html
metallicity     0.1 #metallicity of the star
teff            6000 #effective temperature of the star in K
logg            4.0 #surface gravity in log g
exotic_ld_direc /home/User/exotic-ld_data/ #directory for ancillary files for exotic-ld
exotic_ld_grid  3D #1D or 3D model grid
=======
inst_filter     prism   # Filter of JWST/HST instrument, supported list see https://exotic-ld.readthedocs.io/en/latest/views/supported_instruments.html 
metallicity     0.1     # Metallicity of the star 
teff            6000    # Effective temperature of the star in K
logg            4.0     # Surface gravity in log g
exotic_ld_direc /home/User/exotic-ld_data/ # Directory for ancillary files for exotic-ld, download from: https://zenodo.org/record/6344946
exotic_ld_grid  3D      # 1D or 3D model grid
exotic_ld_file  #/home/User/exotic-ld_data/Custom_throughput_file.csv # Custom throughput file, for examples see Eureka/demos/JWST/Custom_throughput_files
>>>>>>> e6c40572

# Diagnostics
isplots_S4  5           # Generate few (1), some (3), or many (5) figures (Options: 1 - 5)
vmin        0.97        # Sets the vmin of the color bar for Figure 4101.
vmax        1.03        # Sets the vmax of the color bar for Figure 4101.
time_axis   'y'         # Determines whether the time axis in Figure 4101 is along the y-axis ('y') or the x-axis ('x')
hide_plots	True		# If True, plots will automatically be closed rather than popping up
verbose     False       # If True, more details will be printed about steps

# Project directory
topdir     ../tests

# Directories relative to project dir
inputdir     /data/JWST-Sim/NIRSpec/Stage3/
outputdir	 /data/JWST-Sim/NIRSpec/Stage4/<|MERGE_RESOLUTION|>--- conflicted
+++ resolved
@@ -29,14 +29,6 @@
 
 # Limb-darkening parameters needed to compute exotic-ld
 compute_ld      False
-<<<<<<< HEAD
-inst_filter     Prism #filter of JWST/HST instrument, supported list see https://exotic-ld.readthedocs.io/en/latest/views/supported_instruments.html
-metallicity     0.1 #metallicity of the star
-teff            6000 #effective temperature of the star in K
-logg            4.0 #surface gravity in log g
-exotic_ld_direc /home/User/exotic-ld_data/ #directory for ancillary files for exotic-ld
-exotic_ld_grid  3D #1D or 3D model grid
-=======
 inst_filter     prism   # Filter of JWST/HST instrument, supported list see https://exotic-ld.readthedocs.io/en/latest/views/supported_instruments.html 
 metallicity     0.1     # Metallicity of the star 
 teff            6000    # Effective temperature of the star in K
@@ -44,7 +36,6 @@
 exotic_ld_direc /home/User/exotic-ld_data/ # Directory for ancillary files for exotic-ld, download from: https://zenodo.org/record/6344946
 exotic_ld_grid  3D      # 1D or 3D model grid
 exotic_ld_file  #/home/User/exotic-ld_data/Custom_throughput_file.csv # Custom throughput file, for examples see Eureka/demos/JWST/Custom_throughput_files
->>>>>>> e6c40572
 
 # Diagnostics
 isplots_S4  5           # Generate few (1), some (3), or many (5) figures (Options: 1 - 5)
